--- conflicted
+++ resolved
@@ -101,12 +101,8 @@
 
 import cql.decoders
 from cql.cursor import _VOID_DESCRIPTION
-<<<<<<< HEAD
-from cql.cqltypes import (cql_types, cql_typename, lookup_casstype, CassandraType)
-=======
 from cql.cqltypes import (cql_types, cql_typename, lookup_casstype, lookup_cqltype,
                           CassandraType, ReversedType, CompositeType)
->>>>>>> 24f6387b
 
 # cqlsh should run correctly when run out of a Cassandra source tree,
 # out of an unpacked Cassandra tarball, and after a proper package install.
