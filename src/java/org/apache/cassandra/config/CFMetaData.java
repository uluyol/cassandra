--- conflicted
+++ resolved
@@ -1482,20 +1482,15 @@
      */
     public RowMutation dropFromSchema(long timestamp)
     {
-<<<<<<< HEAD
         RowMutation rm = new RowMutation(Keyspace.SYSTEM_KS, SystemKeyspace.getSchemaKSKey(ksName));
-        ColumnFamily cf = rm.addOrGet(SystemKeyspace.SCHEMA_COLUMNFAMILIES_CF);
-=======
-        RowMutation rm = new RowMutation(Table.SYSTEM_KS, SystemTable.getSchemaKSKey(ksName));
         ColumnFamily cf = rm.addOrGet(SchemaColumnFamiliesCf);
->>>>>>> 86a077a1
         int ldt = (int) (System.currentTimeMillis() / 1000);
 
         ColumnNameBuilder builder = SchemaColumnFamiliesCf.getCfDef().getColumnNameBuilder();
         builder.add(ByteBufferUtil.bytes(cfName));
         cf.addAtom(new RangeTombstone(builder.build(), builder.buildAsEndOfRange(), timestamp, ldt));
 
-        ColumnFamily tcf = rm.addOrGet(SystemKeyspace.SCHEMA_TRIGGERS_CF);
+        ColumnFamily tcf = rm.addOrGet(SchemaTriggersCf);
         ColumnNameBuilder tbuilder = SchemaTriggersCf.getCfDef().getColumnNameBuilder();
         tbuilder.add(ByteBufferUtil.bytes(cfName));
         tcf.addAtom(new RangeTombstone(tbuilder.build(), tbuilder.buildAsEndOfRange(), timestamp, ldt));
@@ -1518,11 +1513,7 @@
     {
         // For property that can be null (and can be changed), we insert tombstones, to make sure
         // we don't keep a property the user has removed
-<<<<<<< HEAD
-        ColumnFamily cf = rm.addOrGet(SystemKeyspace.SCHEMA_COLUMNFAMILIES_CF);
-=======
         ColumnFamily cf = rm.addOrGet(SchemaColumnFamiliesCf);
->>>>>>> 86a077a1
         int ldt = (int) (System.currentTimeMillis() / 1000);
 
         cf.addColumn(Column.create("", timestamp, cfName, ""));
