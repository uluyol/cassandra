--- conflicted
+++ resolved
@@ -1069,11 +1069,7 @@
 
             CFDefinition cfDef = cfm.getCfDef();
 
-<<<<<<< HEAD
-            VariableSpecifications names = getBoundsVariables();
-=======
-            ColumnSpecification[] names = new ColumnSpecification[getBoundTerms()];
->>>>>>> b97c5233
+            VariableSpecifications names = getBoundVariables();
 
             // Select clause
             if (parameters.isCount && !selectClause.isEmpty())
@@ -1083,7 +1079,6 @@
                                 ? Selection.wildcard(cfDef)
                                 : Selection.fromSelectors(cfDef, selectClause);
 
-<<<<<<< HEAD
             if (parameters.isDistinct)
                 validateDistinctSelection(selection.getColumnsList(), cfDef.keys.values());
 
@@ -1095,9 +1090,6 @@
             }
 
             SelectStatement stmt = new SelectStatement(cfDef, names.size(), parameters, selection, prepLimit);
-=======
-            SelectStatement stmt = new SelectStatement(cfDef, getBoundTerms(), parameters, selection);
->>>>>>> b97c5233
 
             /*
              * WHERE clause. For a given entity, rules are:
