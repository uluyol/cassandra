/*
 * Licensed to the Apache Software Foundation (ASF) under one
 * or more contributor license agreements.  See the NOTICE file
 * distributed with this work for additional information
 * regarding copyright ownership.  The ASF licenses this file
 * to you under the Apache License, Version 2.0 (the
 * "License"); you may not use this file except in compliance
 * with the License.  You may obtain a copy of the License at
 *
 *     http://www.apache.org/licenses/LICENSE-2.0
 *
 * Unless required by applicable law or agreed to in writing, software
 * distributed under the License is distributed on an "AS IS" BASIS,
 * WITHOUT WARRANTIES OR CONDITIONS OF ANY KIND, either express or implied.
 * See the License for the specific language governing permissions and
 * limitations under the License.
 */
package org.apache.cassandra.service;

import java.io.IOException;
import java.net.InetAddress;
import java.net.UnknownHostException;
import java.nio.ByteBuffer;
import java.util.Collection;
import java.util.List;
import java.util.Map;
import java.util.concurrent.ExecutionException;
import java.util.concurrent.TimeoutException;

import javax.management.NotificationEmitter;

public interface StorageServiceMBean extends NotificationEmitter
{
    /**
     * Retrieve the list of live nodes in the cluster, where "liveness" is
     * determined by the failure detector of the node being queried.
     *
     * @return set of IP addresses, as Strings
     */
    public List<String> getLiveNodes();

    /**
     * Retrieve the list of unreachable nodes in the cluster, as determined
     * by this node's failure detector.
     *
     * @return set of IP addresses, as Strings
     */
    public List<String> getUnreachableNodes();

    /**
     * Retrieve the list of nodes currently bootstrapping into the ring.
     *
     * @return set of IP addresses, as Strings
     */
    public List<String> getJoiningNodes();

    /**
     * Retrieve the list of nodes currently leaving the ring.
     *
     * @return set of IP addresses, as Strings
     */
    public List<String> getLeavingNodes();

    /**
     * Retrieve the list of nodes currently moving in the ring.
     *
     * @return set of IP addresses, as Strings
     */
    public List<String> getMovingNodes();

    /**
     * Fetch string representations of the tokens for this node.
     *
     * @return a collection of tokens formatted as strings
     */
    public List<String> getTokens();

    /**
     * Fetch string representations of the tokens for a specified node.
     *
     * @param endpoint string representation of an node
     * @return a collection of tokens formatted as strings
     */
    public List<String> getTokens(String endpoint) throws UnknownHostException;

    /**
     * Fetch a string representation of the Cassandra version.
     * @return A string representation of the Cassandra version.
     */
    public String getReleaseVersion();

    /**
     * Fetch a string representation of the current Schema version.
     * @return A string representation of the Schema version.
     */
    public String getSchemaVersion();


    /**
     * Get the list of all data file locations from conf
     * @return String array of all locations
     */
    public String[] getAllDataFileLocations();

    /**
     * Get location of the commit log
     * @return a string path
     */
    public String getCommitLogLocation();

    /**
     * Get location of the saved caches dir
     * @return a string path
     */
    public String getSavedCachesLocation();

    /**
     * Retrieve a map of range to end points that describe the ring topology
     * of a Cassandra cluster.
     *
     * @return mapping of ranges to end points
     */
    public Map<List<String>, List<String>> getRangeToEndpointMap(String keyspace);

    /**
     * Retrieve a map of range to rpc addresses that describe the ring topology
     * of a Cassandra cluster.
     *
     * @return mapping of ranges to rpc addresses
     */
    public Map<List<String>, List<String>> getRangeToRpcaddressMap(String keyspace);

    /**
     * The same as {@code describeRing(String)} but converts TokenRange to the String for JMX compatibility
     *
     * @param keyspace The keyspace to fetch information about
     *
     * @return a List of TokenRange(s) converted to String for the given keyspace
     */
    public List <String> describeRingJMX(String keyspace) throws IOException;

    /**
     * Retrieve a map of pending ranges to endpoints that describe the ring topology
     * @param keyspace the keyspace to get the pending range map for.
     * @return a map of pending ranges to endpoints
     */
    public Map<List<String>, List<String>> getPendingRangeToEndpointMap(String keyspace);

    /**
     * Retrieve a map of tokens to endpoints, including the bootstrapping
     * ones.
     *
     * @return a map of tokens to endpoints in ascending order
     */
    public Map<String, String> getTokenToEndpointMap();

    /** Retrieve this hosts unique ID */
    public String getLocalHostId();

    /** Retrieve the mapping of endpoint to host ID */
    public Map<String, String> getHostIdMap();

    /**
     * Numeric load value.
     * @see org.apache.cassandra.metrics.StorageMetrics#load
     */
    @Deprecated
    public double getLoad();

    /** Human-readable load value */
    public String getLoadString();

    /** Human-readable load value.  Keys are IP addresses. */
    public Map<String, String> getLoadMap();

    /**
     * Return the generation value for this node.
     *
     * @return generation number
     */
    public int getCurrentGenerationNumber();

    /**
     * This method returns the N endpoints that are responsible for storing the
     * specified key i.e for replication.
     *
     * @param keyspaceName keyspace name
     * @param cf Column family name
     * @param key - key for which we need to find the endpoint return value -
     * the endpoint responsible for this key
     */
    public List<InetAddress> getNaturalEndpoints(String keyspaceName, String cf, String key);
    public List<InetAddress> getNaturalEndpoints(String keyspaceName, ByteBuffer key);

    /**
     * Takes the snapshot for the given keyspaces. A snapshot name must be specified.
     *
     * @param tag the tag given to the snapshot; may not be null or empty
     * @param keyspaceNames the name of the keyspaces to snapshot; empty means "all."
     */
    public void takeSnapshot(String tag, String... keyspaceNames) throws IOException;

    /**
     * Takes the snapshot of a specific column family. A snapshot name must be specified.
     *
     * @param keyspaceName the keyspace which holds the specified column family
     * @param columnFamilyName the column family to snapshot
     * @param tag the tag given to the snapshot; may not be null or empty
     */
    public void takeColumnFamilySnapshot(String keyspaceName, String columnFamilyName, String tag) throws IOException;

    /**
     * Remove the snapshot with the given name from the given keyspaces.
     * If no tag is specified we will remove all snapshots.
     */
    public void clearSnapshot(String tag, String... keyspaceNames) throws IOException;

    /**
     * Forces major compaction of a single keyspace
     */
    public void forceKeyspaceCompaction(String keyspaceName, String... columnFamilies) throws IOException, ExecutionException, InterruptedException;

    /**
     * Trigger a cleanup of keys on a single keyspace
     */
    public void forceKeyspaceCleanup(String keyspaceName, String... columnFamilies) throws IOException, ExecutionException, InterruptedException;

    /**
     * Scrub (deserialize + reserialize at the latest version, skipping bad rows if any) the given keyspace.
     * If columnFamilies array is empty, all CFs are scrubbed.
     *
     * Scrubbed CFs will be snapshotted first.
     */
<<<<<<< HEAD
    public void scrub(String keyspaceName, String... columnFamilies) throws IOException, ExecutionException, InterruptedException;
=======
    public void scrub(boolean disableSnapshot, String tableName, String... columnFamilies) throws IOException, ExecutionException, InterruptedException;
>>>>>>> dbb55ebd

    /**
     * Rewrite all sstables to the latest version.
     * Unlike scrub, it doesn't skip bad rows and do not snapshot sstables first.
     */
    public void upgradeSSTables(String keyspaceName, boolean excludeCurrentVersion, String... columnFamilies) throws IOException, ExecutionException, InterruptedException;

    /**
     * Flush all memtables for the given column families, or all columnfamilies for the given keyspace
     * if none are explicitly listed.
     * @param keyspaceName
     * @param columnFamilies
     * @throws IOException
     */
    public void forceKeyspaceFlush(String keyspaceName, String... columnFamilies) throws IOException, ExecutionException, InterruptedException;

    /**
     * Invoke repair asynchronously.
     * You can track repair progress by subscribing JMX notification sent from this StorageServiceMBean.
     * Notification format is:
     *   type: "repair"
     *   userObject: int array of length 2, [0]=command number, [1]=ordinal of AntiEntropyService.Status
     *
     * @return Repair command number, or 0 if nothing to repair
     * @see #forceKeyspaceRepair(String, boolean, boolean, String...)
     */
    public int forceRepairAsync(String keyspace, boolean isSequential, boolean isLocal, boolean primaryRange, String... columnFamilies);

    /**
     * Same as forceRepairAsync, but handles a specified range
     */
    public int forceRepairRangeAsync(String beginToken, String endToken, final String keyspaceName, boolean isSequential, boolean isLocal, final String... columnFamilies);

    /**
     * Triggers proactive repair for given column families, or all columnfamilies for the given keyspace
     * if none are explicitly listed.
     * @param keyspaceName
     * @param columnFamilies
     * @throws IOException
     */
    public void forceKeyspaceRepair(String keyspaceName, boolean isSequential, boolean isLocal, String... columnFamilies) throws IOException;

    /**
     * Triggers proactive repair but only for the node primary range.
     */
    public void forceKeyspaceRepairPrimaryRange(String keyspaceName, boolean isSequential, boolean isLocal, String... columnFamilies) throws IOException;

    /**
     * Perform repair of a specific range.
     *
     * This allows incremental repair to be performed by having an external controller submitting repair jobs.
     * Note that the provided range much be a subset of one of the node local range.
     */
    public void forceKeyspaceRepairRange(String beginToken, String endToken, String keyspaceName, boolean isSequential, boolean isLocal, String... columnFamilies) throws IOException;

    public void forceTerminateAllRepairSessions();

    /**
     * transfer this node's data to other machines and remove it from service.
     */
    public void decommission() throws InterruptedException;

    /**
     * @param newToken token to move this node to.
     * This node will unload its data onto its neighbors, and bootstrap to the new token.
     */
    public void move(String newToken) throws IOException;

    /**
     * @param srcTokens tokens to move to this node
     */
    public void relocate(Collection<String> srcTokens) throws IOException;

    /**
     * removeToken removes token (and all data associated with
     * enpoint that had it) from the ring
     */
    public void removeNode(String token);

    /**
     * Get the status of a token removal.
     */
    public String getRemovalStatus();

    /**
     * Force a remove operation to finish.
     */
    public void forceRemoveCompletion();

    /** set the logging level at runtime */
    public void setLog4jLevel(String classQualifier, String level);

    /** get the operational mode (leaving, joining, normal, decommissioned, client) **/
    public String getOperationMode();

    /** get the progress of a drain operation */
    public String getDrainProgress();

    /** makes node unavailable for writes, flushes memtables and replays commitlog. */
    public void drain() throws IOException, InterruptedException, ExecutionException;

    /**
     * Truncates (deletes) the given columnFamily from the provided keyspace.
     * Calling truncate results in actual deletion of all data in the cluster
     * under the given columnFamily and it will fail unless all hosts are up.
     * All data in the given column family will be deleted, but its definition
     * will not be affected.
     *
     * @param keyspace The keyspace to delete from
     * @param columnFamily The column family to delete data from.
     */
    public void truncate(String keyspace, String columnFamily)throws TimeoutException, IOException;

    /**
     * given a list of tokens (representing the nodes in the cluster), returns
     *   a mapping from "token -> %age of cluster owned by that token"
     */
    public Map<InetAddress, Float> getOwnership();

    /**
     * Effective ownership is % of the data each node owns given the keyspace
     * we calculate the percentage using replication factor.
     * If Keyspace == null, this method will try to verify if all the keyspaces
     * in the cluster have the same replication strategies and if yes then we will
     * use the first else a empty Map is returned.
     */
    public Map<InetAddress, Float> effectiveOwnership(String keyspace) throws IllegalStateException;

    public List<String> getKeyspaces();

    /**
     * Change endpointsnitch class and dynamic-ness (and dynamic attributes) at runtime
     * @param epSnitchClassName        the canonical path name for a class implementing IEndpointSnitch
     * @param dynamic                  boolean that decides whether dynamicsnitch is used or not
     * @param dynamicUpdateInterval    integer, in ms (default 100)
     * @param dynamicResetInterval     integer, in ms (default 600,000)
     * @param dynamicBadnessThreshold  double, (default 0.0)
     */
    public void updateSnitch(String epSnitchClassName, Boolean dynamic, Integer dynamicUpdateInterval, Integer dynamicResetInterval, Double dynamicBadnessThreshold) throws ClassNotFoundException;

    // allows a user to forcibly 'kill' a sick node
    public void stopGossiping();

    // allows a user to recover a forcibly 'killed' node
    public void startGossiping();

    // to determine if gossip is disabled
    public boolean isInitialized();

    // allows a user to disable thrift
    public void stopRPCServer();

    // allows a user to reenable thrift
    public void startRPCServer();

    // to determine if thrift is running
    public boolean isRPCServerRunning();

    public void stopNativeTransport();
    public void startNativeTransport();
    public boolean isNativeTransportRunning();

    // allows a node that have been started without joining the ring to join it
    public void joinRing() throws IOException;
    public boolean isJoined();

    public int getExceptionCount();

    public void setStreamThroughputMbPerSec(int value);
    public int getStreamThroughputMbPerSec();

    public int getCompactionThroughputMbPerSec();
    public void setCompactionThroughputMbPerSec(int value);

    public boolean isIncrementalBackupsEnabled();
    public void setIncrementalBackupsEnabled(boolean value);

    /**
     * Initiate a process of streaming data for which we are responsible from other nodes. It is similar to bootstrap
     * except meant to be used on a node which is already in the cluster (typically containing no data) as an
     * alternative to running repair.
     *
     * @param sourceDc Name of DC from which to select sources for streaming or null to pick any node
     */
    public void rebuild(String sourceDc);

    public void bulkLoad(String directory);

    public void rescheduleFailedDeletions();

    /**
     * Load new SSTables to the given keyspace/columnFamily
     *
     * @param ksName The parent keyspace name
     * @param cfName The ColumnFamily name where SSTables belong
     */
    public void loadNewSSTables(String ksName, String cfName);

    /**
     * Return a List of Tokens representing a sample of keys across all ColumnFamilyStores.
     *
     * Note: this should be left as an operation, not an attribute (methods starting with "get")
     * to avoid sending potentially multiple MB of data when accessing this mbean by default.  See CASSANDRA-4452.
     *
     * @return set of Tokens as Strings
     */
    public List<String> sampleKeyRange();

    /**
     * rebuild the specified indexes
     */
    public void rebuildSecondaryIndex(String ksName, String cfName, String... idxNames);

    public void resetLocalSchema() throws IOException;

    /**
     * Enables/Disables tracing for the whole system. Only thrift requests can start tracing currently.
     * 
     * @param probability
     *            ]0,1[ will enable tracing on a partial number of requests with the provided probability. 0 will
     *            disable tracing and 1 will enable tracing for all requests (which mich severely cripple the system)
     */
    public void setTraceProbability(double probability);

    /**
     * Returns the configured tracing probability.
     */
    public double getTracingProbability();

    /** Begin processing of queued range transfers. */
    public void enableScheduledRangeXfers();
    /** Disable processing of queued range transfers. */
    public void disableScheduledRangeXfers();

    void disableAutoCompaction(String ks, String ... columnFamilies) throws IOException;
    void enableAutoCompaction(String ks, String ... columnFamilies) throws IOException;

    public void deliverHints(String host) throws UnknownHostException;
}<|MERGE_RESOLUTION|>--- conflicted
+++ resolved
@@ -229,13 +229,9 @@
      * Scrub (deserialize + reserialize at the latest version, skipping bad rows if any) the given keyspace.
      * If columnFamilies array is empty, all CFs are scrubbed.
      *
-     * Scrubbed CFs will be snapshotted first.
-     */
-<<<<<<< HEAD
-    public void scrub(String keyspaceName, String... columnFamilies) throws IOException, ExecutionException, InterruptedException;
-=======
-    public void scrub(boolean disableSnapshot, String tableName, String... columnFamilies) throws IOException, ExecutionException, InterruptedException;
->>>>>>> dbb55ebd
+     * Scrubbed CFs will be snapshotted first, if disableSnapshot is false
+     */
+    public void scrub(boolean disableSnapshot, String keyspaceName, String... columnFamilies) throws IOException, ExecutionException, InterruptedException;
 
     /**
      * Rewrite all sstables to the latest version.
