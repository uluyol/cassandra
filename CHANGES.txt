--- conflicted
+++ resolved
@@ -1,4 +1,3 @@
-<<<<<<< HEAD
 3.0.0-beta1
  * Add option to only purge repaired tombstones (CASSANDRA-6434)
  * Change authorization handling for MVs (CASSANDRA-9927)
@@ -15,10 +14,7 @@
  * Replace usage of Adler32 with CRC32 (CASSANDRA-8684)
  * Fix migration to new format from 2.1 SSTable (CASSANDRA-10006)
 Merged from 2.2:
-=======
-2.2.1
  * Fix histogram overflow exception (CASSANDRA-9973)
->>>>>>> 23826f7a
  * Route gossip messages over dedicated socket (CASSANDRA-9237)
  * Add checksum to saved cache files (CASSANDRA-9265)
  * Log warning when using an aggregate without partition key (CASSANDRA-9737)
