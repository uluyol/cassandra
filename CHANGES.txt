2.2.1
 * Avoid grouping sstables for anticompaction with DTCS (CASSANDRA-9900)
 * UDF / UDA execution time in trace (CASSANDRA-9723)
 * Fix broken internode SSL (CASSANDRA-9884)
Merged from 2.1:
 * Cannot replace token does not exist - DN node removed as Fat Client (CASSANDRA-9871)
 * Fix handling of enable/disable autocompaction (CASSANDRA-9899)
 * Add consistency level to tracing ouput (CASSANDRA-9827)
 * Remove repair snapshot leftover on startup (CASSANDRA-7357)
 * Use random nodes for batch log when only 2 racks (CASSANDRA-8735)
 * Ensure atomicity inside thrift and stream session (CASSANDRA-7757)
Merged from 2.0:
 * Log when messages are dropped due to cross_node_timeout (CASSANDRA-9793)
 * Don't track hotness when opening from snapshot for validation (CASSANDRA-9382)


2.2.0
 * Allow the selection of columns together with aggregates (CASSANDRA-9767)
 * Fix cqlsh copy methods and other windows specific issues (CASSANDRA-9795)
 * Don't wrap byte arrays in SequentialWriter (CASSANDRA-9797)
 * sum() and avg() functions missing for smallint and tinyint types (CASSANDRA-9671)
 * Revert CASSANDRA-9542 (allow native functions in UDA) (CASSANDRA-9771)
Merged from 2.1:
 * Fix MarshalException when upgrading superColumn family (CASSANDRA-9582)
 * Fix broken logging for "empty" flushes in Memtable (CASSANDRA-9837)
 * Handle corrupt files on startup (CASSANDRA-9686)
 * Fix clientutil jar and tests (CASSANDRA-9760)
 * (cqlsh) Allow the SSL protocol version to be specified through the
   config file or environment variables (CASSANDRA-9544)
Merged from 2.0:
<<<<<<< HEAD
=======
 * Don't cast expected bf size to an int (CASSANDRA-9959)
 * Log when messages are dropped due to cross_node_timeout (CASSANDRA-9793)
>>>>>>> 5c58af97
 * checkForEndpointCollision fails for legitimate collisions (CASSANDRA-9765)
 * Complete CASSANDRA-8448 fix (CASSANDRA-9519)
 * Don't include auth credentials in debug log (CASSANDRA-9682)
 * Can't transition from write survey to normal mode (CASSANDRA-9740)
 * Scrub (recover) sstables even when -Index.db is missing (CASSANDRA-9591)
 * Fix growing pending background compaction (CASSANDRA-9662)


2.2.0-rc2
 * Re-enable memory-mapped I/O on Windows (CASSANDRA-9658)
 * Warn when an extra-large partition is compacted (CASSANDRA-9643)
 * (cqlsh) Allow setting the initial connection timeout (CASSANDRA-9601)
 * BulkLoader has --transport-factory option but does not use it (CASSANDRA-9675)
 * Allow JMX over SSL directly from nodetool (CASSANDRA-9090)
 * Update cqlsh for UDFs (CASSANDRA-7556)
 * Change Windows kernel default timer resolution (CASSANDRA-9634)
 * Deprected sstable2json and json2sstable (CASSANDRA-9618)
 * Allow native functions in user-defined aggregates (CASSANDRA-9542)
 * Don't repair system_distributed by default (CASSANDRA-9621)
 * Fix mixing min, max, and count aggregates for blob type (CASSANRA-9622)
 * Rename class for DATE type in Java driver (CASSANDRA-9563)
 * Duplicate compilation of UDFs on coordinator (CASSANDRA-9475)
 * Fix connection leak in CqlRecordWriter (CASSANDRA-9576)
 * Mlockall before opening system sstables & remove boot_without_jna option (CASSANDRA-9573)
 * Add functions to convert timeuuid to date or time, deprecate dateOf and unixTimestampOf (CASSANDRA-9229)
 * Make sure we cancel non-compacting sstables from LifecycleTransaction (CASSANDRA-9566)
 * Fix deprecated repair JMX API (CASSANDRA-9570)
 * Add logback metrics (CASSANDRA-9378)
 * Update and refactor ant test/test-compression to run the tests in parallel (CASSANDRA-9583)
 * Fix upgrading to new directory for secondary index (CASSANDRA-9687)
Merged from 2.1:
 * (cqlsh) Fix bad check for CQL compatibility when DESCRIBE'ing
   COMPACT STORAGE tables with no clustering columns
 * Eliminate strong self-reference chains in sstable ref tidiers (CASSANDRA-9656)
 * Ensure StreamSession uses canonical sstable reader instances (CASSANDRA-9700) 
 * Ensure memtable book keeping is not corrupted in the event we shrink usage (CASSANDRA-9681)
 * Update internal python driver for cqlsh (CASSANDRA-9064)
 * Fix IndexOutOfBoundsException when inserting tuple with too many
   elements using the string literal notation (CASSANDRA-9559)
 * Enable describe on indices (CASSANDRA-7814)
 * Fix incorrect result for IN queries where column not found (CASSANDRA-9540)
 * ColumnFamilyStore.selectAndReference may block during compaction (CASSANDRA-9637)
 * Fix bug in cardinality check when compacting (CASSANDRA-9580)
 * Fix memory leak in Ref due to ConcurrentLinkedQueue.remove() behaviour (CASSANDRA-9549)
 * Make rebuild only run one at a time (CASSANDRA-9119)
Merged from 2.0:
 * Avoid NPE in AuthSuccess#decode (CASSANDRA-9727)
 * Add listen_address to system.local (CASSANDRA-9603)
 * Bug fixes to resultset metadata construction (CASSANDRA-9636)
 * Fix setting 'durable_writes' in ALTER KEYSPACE (CASSANDRA-9560)
 * Avoids ballot clash in Paxos (CASSANDRA-9649)
 * Improve trace messages for RR (CASSANDRA-9479)
 * Fix suboptimal secondary index selection when restricted
   clustering column is also indexed (CASSANDRA-9631)
 * (cqlsh) Add min_threshold to DTCS option autocomplete (CASSANDRA-9385)
 * Fix error message when attempting to create an index on a column
   in a COMPACT STORAGE table with clustering columns (CASSANDRA-9527)
 * 'WITH WITH' in alter keyspace statements causes NPE (CASSANDRA-9565)
 * Expose some internals of SelectStatement for inspection (CASSANDRA-9532)
 * ArrivalWindow should use primitives (CASSANDRA-9496)
 * Periodically submit background compaction tasks (CASSANDRA-9592)
 * Set HAS_MORE_PAGES flag to false when PagingState is null (CASSANDRA-9571)


2.2.0-rc1
 * Compressed commit log should measure compressed space used (CASSANDRA-9095)
 * Fix comparison bug in CassandraRoleManager#collectRoles (CASSANDRA-9551)
 * Add tinyint,smallint,time,date support for UDFs (CASSANDRA-9400)
 * Deprecates SSTableSimpleWriter and SSTableSimpleUnsortedWriter (CASSANDRA-9546)
 * Empty INITCOND treated as null in aggregate (CASSANDRA-9457)
 * Remove use of Cell in Thrift MapReduce classes (CASSANDRA-8609)
 * Integrate pre-release Java Driver 2.2-rc1, custom build (CASSANDRA-9493)
 * Clean up gossiper logic for old versions (CASSANDRA-9370)
 * Fix custom payload coding/decoding to match the spec (CASSANDRA-9515)
 * ant test-all results incomplete when parsed (CASSANDRA-9463)
 * Disallow frozen<> types in function arguments and return types for
   clarity (CASSANDRA-9411)
 * Static Analysis to warn on unsafe use of Autocloseable instances (CASSANDRA-9431)
 * Update commitlog archiving examples now that commitlog segments are
   not recycled (CASSANDRA-9350)
 * Extend Transactional API to sstable lifecycle management (CASSANDRA-8568)
 * (cqlsh) Add support for native protocol 4 (CASSANDRA-9399)
 * Ensure that UDF and UDAs are keyspace-isolated (CASSANDRA-9409)
 * Revert CASSANDRA-7807 (tracing completion client notifications) (CASSANDRA-9429)
 * Add ability to stop compaction by ID (CASSANDRA-7207)
 * Let CassandraVersion handle SNAPSHOT version (CASSANDRA-9438)
Merged from 2.1:
 * (cqlsh) Fix using COPY through SOURCE or -f (CASSANDRA-9083)
 * Fix occasional lack of `system` keyspace in schema tables (CASSANDRA-8487)
 * Use ProtocolError code instead of ServerError code for native protocol
   error responses to unsupported protocol versions (CASSANDRA-9451)
 * Default commitlog_sync_batch_window_in_ms changed to 2ms (CASSANDRA-9504)
 * Fix empty partition assertion in unsorted sstable writing tools (CASSANDRA-9071)
 * Ensure truncate without snapshot cannot produce corrupt responses (CASSANDRA-9388) 
 * Consistent error message when a table mixes counter and non-counter
   columns (CASSANDRA-9492)
 * Avoid getting unreadable keys during anticompaction (CASSANDRA-9508)
 * (cqlsh) Better float precision by default (CASSANDRA-9224)
 * Improve estimated row count (CASSANDRA-9107)
 * Optimize range tombstone memory footprint (CASSANDRA-8603)
 * Use configured gcgs in anticompaction (CASSANDRA-9397)
Merged from 2.0:
 * Don't accumulate more range than necessary in RangeTombstone.Tracker (CASSANDRA-9486)
 * Add broadcast and rpc addresses to system.local (CASSANDRA-9436)
 * Always mark sstable suspect when corrupted (CASSANDRA-9478)
 * Add database users and permissions to CQL3 documentation (CASSANDRA-7558)
 * Allow JVM_OPTS to be passed to standalone tools (CASSANDRA-5969)
 * Fix bad condition in RangeTombstoneList (CASSANDRA-9485)
 * Fix potential StackOverflow when setting CrcCheckChance over JMX (CASSANDRA-9488)
 * Fix null static columns in pages after the first, paged reversed
   queries (CASSANDRA-8502)
 * Fix counting cache serialization in request metrics (CASSANDRA-9466)
 * Add option not to validate atoms during scrub (CASSANDRA-9406)


2.2.0-beta1
 * Introduce Transactional API for internal state changes (CASSANDRA-8984)
 * Add a flag in cassandra.yaml to enable UDFs (CASSANDRA-9404)
 * Better support of null for UDF (CASSANDRA-8374)
 * Use ecj instead of javassist for UDFs (CASSANDRA-8241)
 * faster async logback configuration for tests (CASSANDRA-9376)
 * Add `smallint` and `tinyint` data types (CASSANDRA-8951)
 * Avoid thrift schema creation when native driver is used in stress tool (CASSANDRA-9374)
 * Make Functions.declared thread-safe
 * Add client warnings to native protocol v4 (CASSANDRA-8930)
 * Allow roles cache to be invalidated (CASSANDRA-8967)
 * Upgrade Snappy (CASSANDRA-9063)
 * Don't start Thrift rpc by default (CASSANDRA-9319)
 * Only stream from unrepaired sstables with incremental repair (CASSANDRA-8267)
 * Aggregate UDFs allow SFUNC return type to differ from STYPE if FFUNC specified (CASSANDRA-9321)
 * Remove Thrift dependencies in bundled tools (CASSANDRA-8358)
 * Disable memory mapping of hsperfdata file for JVM statistics (CASSANDRA-9242)
 * Add pre-startup checks to detect potential incompatibilities (CASSANDRA-8049)
 * Distinguish between null and unset in protocol v4 (CASSANDRA-7304)
 * Add user/role permissions for user-defined functions (CASSANDRA-7557)
 * Allow cassandra config to be updated to restart daemon without unloading classes (CASSANDRA-9046)
 * Don't initialize compaction writer before checking if iter is empty (CASSANDRA-9117)
 * Don't execute any functions at prepare-time (CASSANDRA-9037)
 * Share file handles between all instances of a SegmentedFile (CASSANDRA-8893)
 * Make it possible to major compact LCS (CASSANDRA-7272)
 * Make FunctionExecutionException extend RequestExecutionException
   (CASSANDRA-9055)
 * Add support for SELECT JSON, INSERT JSON syntax and new toJson(), fromJson()
   functions (CASSANDRA-7970)
 * Optimise max purgeable timestamp calculation in compaction (CASSANDRA-8920)
 * Constrain internode message buffer sizes, and improve IO class hierarchy (CASSANDRA-8670) 
 * New tool added to validate all sstables in a node (CASSANDRA-5791)
 * Push notification when tracing completes for an operation (CASSANDRA-7807)
 * Delay "node up" and "node added" notifications until native protocol server is started (CASSANDRA-8236)
 * Compressed Commit Log (CASSANDRA-6809)
 * Optimise IntervalTree (CASSANDRA-8988)
 * Add a key-value payload for third party usage (CASSANDRA-8553, 9212)
 * Bump metrics-reporter-config dependency for metrics 3.0 (CASSANDRA-8149)
 * Partition intra-cluster message streams by size, not type (CASSANDRA-8789)
 * Add WriteFailureException to native protocol, notify coordinator of
   write failures (CASSANDRA-8592)
 * Convert SequentialWriter to nio (CASSANDRA-8709)
 * Add role based access control (CASSANDRA-7653, 8650, 7216, 8760, 8849, 8761, 8850)
 * Record client ip address in tracing sessions (CASSANDRA-8162)
 * Indicate partition key columns in response metadata for prepared
   statements (CASSANDRA-7660)
 * Merge UUIDType and TimeUUIDType parse logic (CASSANDRA-8759)
 * Avoid memory allocation when searching index summary (CASSANDRA-8793)
 * Optimise (Time)?UUIDType Comparisons (CASSANDRA-8730)
 * Make CRC32Ex into a separate maven dependency (CASSANDRA-8836)
 * Use preloaded jemalloc w/ Unsafe (CASSANDRA-8714, 9197)
 * Avoid accessing partitioner through StorageProxy (CASSANDRA-8244, 8268)
 * Upgrade Metrics library and remove depricated metrics (CASSANDRA-5657)
 * Serializing Row cache alternative, fully off heap (CASSANDRA-7438)
 * Duplicate rows returned when in clause has repeated values (CASSANDRA-6707)
 * Make CassandraException unchecked, extend RuntimeException (CASSANDRA-8560)
 * Support direct buffer decompression for reads (CASSANDRA-8464)
 * DirectByteBuffer compatible LZ4 methods (CASSANDRA-7039)
 * Group sstables for anticompaction correctly (CASSANDRA-8578)
 * Add ReadFailureException to native protocol, respond
   immediately when replicas encounter errors while handling
   a read request (CASSANDRA-7886)
 * Switch CommitLogSegment from RandomAccessFile to nio (CASSANDRA-8308)
 * Allow mixing token and partition key restrictions (CASSANDRA-7016)
 * Support index key/value entries on map collections (CASSANDRA-8473)
 * Modernize schema tables (CASSANDRA-8261)
 * Support for user-defined aggregation functions (CASSANDRA-8053)
 * Fix NPE in SelectStatement with empty IN values (CASSANDRA-8419)
 * Refactor SelectStatement, return IN results in natural order instead
   of IN value list order and ignore duplicate values in partition key IN restrictions (CASSANDRA-7981)
 * Support UDTs, tuples, and collections in user-defined
   functions (CASSANDRA-7563)
 * Fix aggregate fn results on empty selection, result column name,
   and cqlsh parsing (CASSANDRA-8229)
 * Mark sstables as repaired after full repair (CASSANDRA-7586)
 * Extend Descriptor to include a format value and refactor reader/writer
   APIs (CASSANDRA-7443)
 * Integrate JMH for microbenchmarks (CASSANDRA-8151)
 * Keep sstable levels when bootstrapping (CASSANDRA-7460)
 * Add Sigar library and perform basic OS settings check on startup (CASSANDRA-7838)
 * Support for aggregation functions (CASSANDRA-4914)
 * Remove cassandra-cli (CASSANDRA-7920)
 * Accept dollar quoted strings in CQL (CASSANDRA-7769)
 * Make assassinate a first class command (CASSANDRA-7935)
 * Support IN clause on any partition key column (CASSANDRA-7855)
 * Support IN clause on any clustering column (CASSANDRA-4762)
 * Improve compaction logging (CASSANDRA-7818)
 * Remove YamlFileNetworkTopologySnitch (CASSANDRA-7917)
 * Do anticompaction in groups (CASSANDRA-6851)
 * Support user-defined functions (CASSANDRA-7395, 7526, 7562, 7740, 7781, 7929,
   7924, 7812, 8063, 7813, 7708)
 * Permit configurable timestamps with cassandra-stress (CASSANDRA-7416)
 * Move sstable RandomAccessReader to nio2, which allows using the
   FILE_SHARE_DELETE flag on Windows (CASSANDRA-4050)
 * Remove CQL2 (CASSANDRA-5918)
 * Optimize fetching multiple cells by name (CASSANDRA-6933)
 * Allow compilation in java 8 (CASSANDRA-7028)
 * Make incremental repair default (CASSANDRA-7250)
 * Enable code coverage thru JaCoCo (CASSANDRA-7226)
 * Switch external naming of 'column families' to 'tables' (CASSANDRA-4369) 
 * Shorten SSTable path (CASSANDRA-6962)
 * Use unsafe mutations for most unit tests (CASSANDRA-6969)
 * Fix race condition during calculation of pending ranges (CASSANDRA-7390)
 * Fail on very large batch sizes (CASSANDRA-8011)
 * Improve concurrency of repair (CASSANDRA-6455, 8208, 9145)
 * Select optimal CRC32 implementation at runtime (CASSANDRA-8614)
 * Evaluate MurmurHash of Token once per query (CASSANDRA-7096)
 * Generalize progress reporting (CASSANDRA-8901)
 * Resumable bootstrap streaming (CASSANDRA-8838, CASSANDRA-8942)
 * Allow scrub for secondary index (CASSANDRA-5174)
 * Save repair data to system table (CASSANDRA-5839)
 * fix nodetool names that reference column families (CASSANDRA-8872)
 Merged from 2.1:
 * Warn on misuse of unlogged batches (CASSANDRA-9282)
 * Failure detector detects and ignores local pauses (CASSANDRA-9183)
 * Add utility class to support for rate limiting a given log statement (CASSANDRA-9029)
 * Add missing consistency levels to cassandra-stess (CASSANDRA-9361)
 * Fix commitlog getCompletedTasks to not increment (CASSANDRA-9339)
 * Fix for harmless exceptions logged as ERROR (CASSANDRA-8564)
 * Delete processed sstables in sstablesplit/sstableupgrade (CASSANDRA-8606)
 * Improve sstable exclusion from partition tombstones (CASSANDRA-9298)
 * Validate the indexed column rather than the cell's contents for 2i (CASSANDRA-9057)
 * Add support for top-k custom 2i queries (CASSANDRA-8717)
 * Fix error when dropping table during compaction (CASSANDRA-9251)
 * cassandra-stress supports validation operations over user profiles (CASSANDRA-8773)
 * Add support for rate limiting log messages (CASSANDRA-9029)
 * Log the partition key with tombstone warnings (CASSANDRA-8561)
 * Reduce runWithCompactionsDisabled poll interval to 1ms (CASSANDRA-9271)
 * Fix PITR commitlog replay (CASSANDRA-9195)
 * GCInspector logs very different times (CASSANDRA-9124)
 * Fix deleting from an empty list (CASSANDRA-9198)
 * Update tuple and collection types that use a user-defined type when that UDT
   is modified (CASSANDRA-9148, CASSANDRA-9192)
 * Use higher timeout for prepair and snapshot in repair (CASSANDRA-9261)
 * Fix anticompaction blocking ANTI_ENTROPY stage (CASSANDRA-9151)
 * Repair waits for anticompaction to finish (CASSANDRA-9097)
 * Fix streaming not holding ref when stream error (CASSANDRA-9295)
 * Fix canonical view returning early opened SSTables (CASSANDRA-9396)
Merged from 2.0:
 * (cqlsh) Add LOGIN command to switch users (CASSANDRA-7212)
 * Clone SliceQueryFilter in AbstractReadCommand implementations (CASSANDRA-8940)
 * Push correct protocol notification for DROP INDEX (CASSANDRA-9310)
 * token-generator - generated tokens too long (CASSANDRA-9300)
 * Fix counting of tombstones for TombstoneOverwhelmingException (CASSANDRA-9299)
 * Fix ReconnectableSnitch reconnecting to peers during upgrade (CASSANDRA-6702)
 * Include keyspace and table name in error log for collections over the size
   limit (CASSANDRA-9286)
 * Avoid potential overlap in LCS with single-partition sstables (CASSANDRA-9322)
 * Log warning message when a table is queried before the schema has fully
   propagated (CASSANDRA-9136)
 * Overload SecondaryIndex#indexes to accept the column definition (CASSANDRA-9314)
 * (cqlsh) Add SERIAL and LOCAL_SERIAL consistency levels (CASSANDRA-8051)
 * Fix index selection during rebuild with certain table layouts (CASSANDRA-9281)
 * Fix partition-level-delete-only workload accounting (CASSANDRA-9194)
 * Allow scrub to handle corrupted compressed chunks (CASSANDRA-9140)
 * Fix assertion error when resetlocalschema is run during repair (CASSANDRA-9249)
 * Disable single sstable tombstone compactions for DTCS by default (CASSANDRA-9234)
 * IncomingTcpConnection thread is not named (CASSANDRA-9262)
 * Close incoming connections when MessagingService is stopped (CASSANDRA-9238)
 * Fix streaming hang when retrying (CASSANDRA-9132)


2.1.5
 * Re-add deprecated cold_reads_to_omit param for backwards compat (CASSANDRA-9203)
 * Make anticompaction visible in compactionstats (CASSANDRA-9098)
 * Improve nodetool getendpoints documentation about the partition
   key parameter (CASSANDRA-6458)
 * Don't check other keyspaces for schema changes when an user-defined
   type is altered (CASSANDRA-9187)
 * Add generate-idea-files target to build.xml (CASSANDRA-9123)
 * Allow takeColumnFamilySnapshot to take a list of tables (CASSANDRA-8348)
 * Limit major sstable operations to their canonical representation (CASSANDRA-8669)
 * cqlsh: Add tests for INSERT and UPDATE tab completion (CASSANDRA-9125)
 * cqlsh: quote column names when needed in COPY FROM inserts (CASSANDRA-9080)
 * Do not load read meter for offline operations (CASSANDRA-9082)
 * cqlsh: Make CompositeType data readable (CASSANDRA-8919)
 * cqlsh: Fix display of triggers (CASSANDRA-9081)
 * Fix NullPointerException when deleting or setting an element by index on
   a null list collection (CASSANDRA-9077)
 * Buffer bloom filter serialization (CASSANDRA-9066)
 * Fix anti-compaction target bloom filter size (CASSANDRA-9060)
 * Make FROZEN and TUPLE unreserved keywords in CQL (CASSANDRA-9047)
 * Prevent AssertionError from SizeEstimatesRecorder (CASSANDRA-9034)
 * Avoid overwriting index summaries for sstables with an older format that
   does not support downsampling; rebuild summaries on startup when this
   is detected (CASSANDRA-8993)
 * Fix potential data loss in CompressedSequentialWriter (CASSANDRA-8949)
 * Make PasswordAuthenticator number of hashing rounds configurable (CASSANDRA-8085)
 * Fix AssertionError when binding nested collections in DELETE (CASSANDRA-8900)
 * Check for overlap with non-early sstables in LCS (CASSANDRA-8739)
 * Only calculate max purgable timestamp if we have to (CASSANDRA-8914)
 * (cqlsh) Greatly improve performance of COPY FROM (CASSANDRA-8225)
 * IndexSummary effectiveIndexInterval is now a guideline, not a rule (CASSANDRA-8993)
 * Use correct bounds for page cache eviction of compressed files (CASSANDRA-8746)
 * SSTableScanner enforces its bounds (CASSANDRA-8946)
 * Cleanup cell equality (CASSANDRA-8947)
 * Introduce intra-cluster message coalescing (CASSANDRA-8692)
 * DatabaseDescriptor throws NPE when rpc_interface is used (CASSANDRA-8839)
 * Don't check if an sstable is live for offline compactions (CASSANDRA-8841)
 * Don't set clientMode in SSTableLoader (CASSANDRA-8238)
 * Fix SSTableRewriter with disabled early open (CASSANDRA-8535)
 * Fix cassandra-stress so it respects the CL passed in user mode (CASSANDRA-8948)
 * Fix rare NPE in ColumnDefinition#hasIndexOption() (CASSANDRA-8786)
 * cassandra-stress reports per-operation statistics, plus misc (CASSANDRA-8769)
 * Add SimpleDate (cql date) and Time (cql time) types (CASSANDRA-7523)
 * Use long for key count in cfstats (CASSANDRA-8913)
 * Make SSTableRewriter.abort() more robust to failure (CASSANDRA-8832)
 * Remove cold_reads_to_omit from STCS (CASSANDRA-8860)
 * Make EstimatedHistogram#percentile() use ceil instead of floor (CASSANDRA-8883)
 * Fix top partitions reporting wrong cardinality (CASSANDRA-8834)
 * Fix rare NPE in KeyCacheSerializer (CASSANDRA-8067)
 * Pick sstables for validation as late as possible inc repairs (CASSANDRA-8366)
 * Fix commitlog getPendingTasks to not increment (CASSANDRA-8862)
 * Fix parallelism adjustment in range and secondary index queries
   when the first fetch does not satisfy the limit (CASSANDRA-8856)
 * Check if the filtered sstables is non-empty in STCS (CASSANDRA-8843)
 * Upgrade java-driver used for cassandra-stress (CASSANDRA-8842)
 * Fix CommitLog.forceRecycleAllSegments() memory access error (CASSANDRA-8812)
 * Improve assertions in Memory (CASSANDRA-8792)
 * Fix SSTableRewriter cleanup (CASSANDRA-8802)
 * Introduce SafeMemory for CompressionMetadata.Writer (CASSANDRA-8758)
 * 'nodetool info' prints exception against older node (CASSANDRA-8796)
 * Ensure SSTableReader.last corresponds exactly with the file end (CASSANDRA-8750)
 * Make SSTableWriter.openEarly more robust and obvious (CASSANDRA-8747)
 * Enforce SSTableReader.first/last (CASSANDRA-8744)
 * Cleanup SegmentedFile API (CASSANDRA-8749)
 * Avoid overlap with early compaction replacement (CASSANDRA-8683)
 * Safer Resource Management++ (CASSANDRA-8707)
 * Write partition size estimates into a system table (CASSANDRA-7688)
 * cqlsh: Fix keys() and full() collection indexes in DESCRIBE output
   (CASSANDRA-8154)
 * Show progress of streaming in nodetool netstats (CASSANDRA-8886)
 * IndexSummaryBuilder utilises offheap memory, and shares data between
   each IndexSummary opened from it (CASSANDRA-8757)
 * markCompacting only succeeds if the exact SSTableReader instances being 
   marked are in the live set (CASSANDRA-8689)
 * cassandra-stress support for varint (CASSANDRA-8882)
 * Fix Adler32 digest for compressed sstables (CASSANDRA-8778)
 * Add nodetool statushandoff/statusbackup (CASSANDRA-8912)
 * Use stdout for progress and stats in sstableloader (CASSANDRA-8982)
 * Correctly identify 2i datadir from older versions (CASSANDRA-9116)
Merged from 2.0:
 * Ignore gossip SYNs after shutdown (CASSANDRA-9238)
 * Avoid overflow when calculating max sstable size in LCS (CASSANDRA-9235)
 * Make sstable blacklisting work with compression (CASSANDRA-9138)
 * Do not attempt to rebuild indexes if no index accepts any column (CASSANDRA-9196)
 * Don't initiate snitch reconnection for dead states (CASSANDRA-7292)
 * Fix ArrayIndexOutOfBoundsException in CQLSSTableWriter (CASSANDRA-8978)
 * Add shutdown gossip state to prevent timeouts during rolling restarts (CASSANDRA-8336)
 * Fix running with java.net.preferIPv6Addresses=true (CASSANDRA-9137)
 * Fix failed bootstrap/replace attempts being persisted in system.peers (CASSANDRA-9180)
 * Flush system.IndexInfo after marking index built (CASSANDRA-9128)
 * Fix updates to min/max_compaction_threshold through cassandra-cli
   (CASSANDRA-8102)
 * Don't include tmp files when doing offline relevel (CASSANDRA-9088)
 * Use the proper CAS WriteType when finishing a previous round during Paxos
   preparation (CASSANDRA-8672)
 * Avoid race in cancelling compactions (CASSANDRA-9070)
 * More aggressive check for expired sstables in DTCS (CASSANDRA-8359)
 * Fix ignored index_interval change in ALTER TABLE statements (CASSANDRA-7976)
 * Do more aggressive compaction in old time windows in DTCS (CASSANDRA-8360)
 * java.lang.AssertionError when reading saved cache (CASSANDRA-8740)
 * "disk full" when running cleanup (CASSANDRA-9036)
 * Lower logging level from ERROR to DEBUG when a scheduled schema pull
   cannot be completed due to a node being down (CASSANDRA-9032)
 * Fix MOVED_NODE client event (CASSANDRA-8516)
 * Allow overriding MAX_OUTSTANDING_REPLAY_COUNT (CASSANDRA-7533)
 * Fix malformed JMX ObjectName containing IPv6 addresses (CASSANDRA-9027)
 * (cqlsh) Allow increasing CSV field size limit through
   cqlshrc config option (CASSANDRA-8934)
 * Stop logging range tombstones when exceeding the threshold
   (CASSANDRA-8559)
 * Fix NullPointerException when nodetool getendpoints is run
   against invalid keyspaces or tables (CASSANDRA-8950)
 * Allow specifying the tmp dir (CASSANDRA-7712)
 * Improve compaction estimated tasks estimation (CASSANDRA-8904)
 * Fix duplicate up/down messages sent to native clients (CASSANDRA-7816)
 * Expose commit log archive status via JMX (CASSANDRA-8734)
 * Provide better exceptions for invalid replication strategy parameters
   (CASSANDRA-8909)
 * Fix regression in mixed single and multi-column relation support for
   SELECT statements (CASSANDRA-8613)
 * Add ability to limit number of native connections (CASSANDRA-8086)
 * Fix CQLSSTableWriter throwing exception and spawning threads
   (CASSANDRA-8808)
 * Fix MT mismatch between empty and GC-able data (CASSANDRA-8979)
 * Fix incorrect validation when snapshotting single table (CASSANDRA-8056)
 * Add offline tool to relevel sstables (CASSANDRA-8301)
 * Preserve stream ID for more protocol errors (CASSANDRA-8848)
 * Fix combining token() function with multi-column relations on
   clustering columns (CASSANDRA-8797)
 * Make CFS.markReferenced() resistant to bad refcounting (CASSANDRA-8829)
 * Fix StreamTransferTask abort/complete bad refcounting (CASSANDRA-8815)
 * Fix AssertionError when querying a DESC clustering ordered
   table with ASC ordering and paging (CASSANDRA-8767)
 * AssertionError: "Memory was freed" when running cleanup (CASSANDRA-8716)
 * Make it possible to set max_sstable_age to fractional days (CASSANDRA-8406)
 * Fix some multi-column relations with indexes on some clustering
   columns (CASSANDRA-8275)
 * Fix memory leak in SSTableSimple*Writer and SSTableReader.validate()
   (CASSANDRA-8748)
 * Throw OOM if allocating memory fails to return a valid pointer (CASSANDRA-8726)
 * Fix SSTableSimpleUnsortedWriter ConcurrentModificationException (CASSANDRA-8619)
 * 'nodetool info' prints exception against older node (CASSANDRA-8796)
 * Ensure SSTableSimpleUnsortedWriter.close() terminates if
   disk writer has crashed (CASSANDRA-8807)


2.1.4
 * Bind JMX to localhost unless explicitly configured otherwise (CASSANDRA-9085)


2.1.3
 * Fix HSHA/offheap_objects corruption (CASSANDRA-8719)
 * Upgrade libthrift to 0.9.2 (CASSANDRA-8685)
 * Don't use the shared ref in sstableloader (CASSANDRA-8704)
 * Purge internal prepared statements if related tables or
   keyspaces are dropped (CASSANDRA-8693)
 * (cqlsh) Handle unicode BOM at start of files (CASSANDRA-8638)
 * Stop compactions before exiting offline tools (CASSANDRA-8623)
 * Update tools/stress/README.txt to match current behaviour (CASSANDRA-7933)
 * Fix schema from Thrift conversion with empty metadata (CASSANDRA-8695)
 * Safer Resource Management (CASSANDRA-7705)
 * Make sure we compact highly overlapping cold sstables with
   STCS (CASSANDRA-8635)
 * rpc_interface and listen_interface generate NPE on startup when specified
   interface doesn't exist (CASSANDRA-8677)
 * Fix ArrayIndexOutOfBoundsException in nodetool cfhistograms (CASSANDRA-8514)
 * Switch from yammer metrics for nodetool cf/proxy histograms (CASSANDRA-8662)
 * Make sure we don't add tmplink files to the compaction
   strategy (CASSANDRA-8580)
 * (cqlsh) Handle maps with blob keys (CASSANDRA-8372)
 * (cqlsh) Handle DynamicCompositeType schemas correctly (CASSANDRA-8563)
 * Duplicate rows returned when in clause has repeated values (CASSANDRA-6706)
 * Add tooling to detect hot partitions (CASSANDRA-7974)
 * Fix cassandra-stress user-mode truncation of partition generation (CASSANDRA-8608)
 * Only stream from unrepaired sstables during inc repair (CASSANDRA-8267)
 * Don't allow starting multiple inc repairs on the same sstables (CASSANDRA-8316)
 * Invalidate prepared BATCH statements when related tables
   or keyspaces are dropped (CASSANDRA-8652)
 * Fix missing results in secondary index queries on collections
   with ALLOW FILTERING (CASSANDRA-8421)
 * Expose EstimatedHistogram metrics for range slices (CASSANDRA-8627)
 * (cqlsh) Escape clqshrc passwords properly (CASSANDRA-8618)
 * Fix NPE when passing wrong argument in ALTER TABLE statement (CASSANDRA-8355)
 * Pig: Refactor and deprecate CqlStorage (CASSANDRA-8599)
 * Don't reuse the same cleanup strategy for all sstables (CASSANDRA-8537)
 * Fix case-sensitivity of index name on CREATE and DROP INDEX
   statements (CASSANDRA-8365)
 * Better detection/logging for corruption in compressed sstables (CASSANDRA-8192)
 * Use the correct repairedAt value when closing writer (CASSANDRA-8570)
 * (cqlsh) Handle a schema mismatch being detected on startup (CASSANDRA-8512)
 * Properly calculate expected write size during compaction (CASSANDRA-8532)
 * Invalidate affected prepared statements when a table's columns
   are altered (CASSANDRA-7910)
 * Stress - user defined writes should populate sequentally (CASSANDRA-8524)
 * Fix regression in SSTableRewriter causing some rows to become unreadable 
   during compaction (CASSANDRA-8429)
 * Run major compactions for repaired/unrepaired in parallel (CASSANDRA-8510)
 * (cqlsh) Fix compression options in DESCRIBE TABLE output when compression
   is disabled (CASSANDRA-8288)
 * (cqlsh) Fix DESCRIBE output after keyspaces are altered (CASSANDRA-7623)
 * Make sure we set lastCompactedKey correctly (CASSANDRA-8463)
 * (cqlsh) Fix output of CONSISTENCY command (CASSANDRA-8507)
 * (cqlsh) Fixed the handling of LIST statements (CASSANDRA-8370)
 * Make sstablescrub check leveled manifest again (CASSANDRA-8432)
 * Check first/last keys in sstable when giving out positions (CASSANDRA-8458)
 * Disable mmap on Windows (CASSANDRA-6993)
 * Add missing ConsistencyLevels to cassandra-stress (CASSANDRA-8253)
 * Add auth support to cassandra-stress (CASSANDRA-7985)
 * Fix ArrayIndexOutOfBoundsException when generating error message
   for some CQL syntax errors (CASSANDRA-8455)
 * Scale memtable slab allocation logarithmically (CASSANDRA-7882)
 * cassandra-stress simultaneous inserts over same seed (CASSANDRA-7964)
 * Reduce cassandra-stress sampling memory requirements (CASSANDRA-7926)
 * Ensure memtable flush cannot expire commit log entries from its future (CASSANDRA-8383)
 * Make read "defrag" async to reclaim memtables (CASSANDRA-8459)
 * Remove tmplink files for offline compactions (CASSANDRA-8321)
 * Reduce maxHintsInProgress (CASSANDRA-8415)
 * BTree updates may call provided update function twice (CASSANDRA-8018)
 * Release sstable references after anticompaction (CASSANDRA-8386)
 * Handle abort() in SSTableRewriter properly (CASSANDRA-8320)
 * Centralize shared executors (CASSANDRA-8055)
 * Fix filtering for CONTAINS (KEY) relations on frozen collection
   clustering columns when the query is restricted to a single
   partition (CASSANDRA-8203)
 * Do more aggressive entire-sstable TTL expiry checks (CASSANDRA-8243)
 * Add more log info if readMeter is null (CASSANDRA-8238)
 * add check of the system wall clock time at startup (CASSANDRA-8305)
 * Support for frozen collections (CASSANDRA-7859)
 * Fix overflow on histogram computation (CASSANDRA-8028)
 * Have paxos reuse the timestamp generation of normal queries (CASSANDRA-7801)
 * Fix incremental repair not remove parent session on remote (CASSANDRA-8291)
 * Improve JBOD disk utilization (CASSANDRA-7386)
 * Log failed host when preparing incremental repair (CASSANDRA-8228)
 * Force config client mode in CQLSSTableWriter (CASSANDRA-8281)
 * Fix sstableupgrade throws exception (CASSANDRA-8688)
 * Fix hang when repairing empty keyspace (CASSANDRA-8694)
Merged from 2.0:
 * Fix IllegalArgumentException in dynamic snitch (CASSANDRA-8448)
 * Add support for UPDATE ... IF EXISTS (CASSANDRA-8610)
 * Fix reversal of list prepends (CASSANDRA-8733)
 * Prevent non-zero default_time_to_live on tables with counters
   (CASSANDRA-8678)
 * Fix SSTableSimpleUnsortedWriter ConcurrentModificationException
   (CASSANDRA-8619)
 * Round up time deltas lower than 1ms in BulkLoader (CASSANDRA-8645)
 * Add batch remove iterator to ABSC (CASSANDRA-8414, 8666)
 * Round up time deltas lower than 1ms in BulkLoader (CASSANDRA-8645)
 * Fix isClientMode check in Keyspace (CASSANDRA-8687)
 * Use more efficient slice size for querying internal secondary
   index tables (CASSANDRA-8550)
 * Fix potentially returning deleted rows with range tombstone (CASSANDRA-8558)
 * Check for available disk space before starting a compaction (CASSANDRA-8562)
 * Fix DISTINCT queries with LIMITs or paging when some partitions
   contain only tombstones (CASSANDRA-8490)
 * Introduce background cache refreshing to permissions cache
   (CASSANDRA-8194)
 * Fix race condition in StreamTransferTask that could lead to
   infinite loops and premature sstable deletion (CASSANDRA-7704)
 * Add an extra version check to MigrationTask (CASSANDRA-8462)
 * Ensure SSTableWriter cleans up properly after failure (CASSANDRA-8499)
 * Increase bf true positive count on key cache hit (CASSANDRA-8525)
 * Move MeteredFlusher to its own thread (CASSANDRA-8485)
 * Fix non-distinct results in DISTNCT queries on static columns when
   paging is enabled (CASSANDRA-8087)
 * Move all hints related tasks to hints internal executor (CASSANDRA-8285)
 * Fix paging for multi-partition IN queries (CASSANDRA-8408)
 * Fix MOVED_NODE topology event never being emitted when a node
   moves its token (CASSANDRA-8373)
 * Fix validation of indexes in COMPACT tables (CASSANDRA-8156)
 * Avoid StackOverflowError when a large list of IN values
   is used for a clustering column (CASSANDRA-8410)
 * Fix NPE when writetime() or ttl() calls are wrapped by
   another function call (CASSANDRA-8451)
 * Fix NPE after dropping a keyspace (CASSANDRA-8332)
 * Fix error message on read repair timeouts (CASSANDRA-7947)
 * Default DTCS base_time_seconds changed to 60 (CASSANDRA-8417)
 * Refuse Paxos operation with more than one pending endpoint (CASSANDRA-8346, 8640)
 * Throw correct exception when trying to bind a keyspace or table
   name (CASSANDRA-6952)
 * Make HHOM.compact synchronized (CASSANDRA-8416)
 * cancel latency-sampling task when CF is dropped (CASSANDRA-8401)
 * don't block SocketThread for MessagingService (CASSANDRA-8188)
 * Increase quarantine delay on replacement (CASSANDRA-8260)
 * Expose off-heap memory usage stats (CASSANDRA-7897)
 * Ignore Paxos commits for truncated tables (CASSANDRA-7538)
 * Validate size of indexed column values (CASSANDRA-8280)
 * Make LCS split compaction results over all data directories (CASSANDRA-8329)
 * Fix some failing queries that use multi-column relations
   on COMPACT STORAGE tables (CASSANDRA-8264)
 * Fix InvalidRequestException with ORDER BY (CASSANDRA-8286)
 * Disable SSLv3 for POODLE (CASSANDRA-8265)
 * Fix millisecond timestamps in Tracing (CASSANDRA-8297)
 * Include keyspace name in error message when there are insufficient
   live nodes to stream from (CASSANDRA-8221)
 * Avoid overlap in L1 when L0 contains many nonoverlapping
   sstables (CASSANDRA-8211)
 * Improve PropertyFileSnitch logging (CASSANDRA-8183)
 * Add DC-aware sequential repair (CASSANDRA-8193)
 * Use live sstables in snapshot repair if possible (CASSANDRA-8312)
 * Fix hints serialized size calculation (CASSANDRA-8587)


2.1.2
 * (cqlsh) parse_for_table_meta errors out on queries with undefined
   grammars (CASSANDRA-8262)
 * (cqlsh) Fix SELECT ... TOKEN() function broken in C* 2.1.1 (CASSANDRA-8258)
 * Fix Cassandra crash when running on JDK8 update 40 (CASSANDRA-8209)
 * Optimize partitioner tokens (CASSANDRA-8230)
 * Improve compaction of repaired/unrepaired sstables (CASSANDRA-8004)
 * Make cache serializers pluggable (CASSANDRA-8096)
 * Fix issues with CONTAINS (KEY) queries on secondary indexes
   (CASSANDRA-8147)
 * Fix read-rate tracking of sstables for some queries (CASSANDRA-8239)
 * Fix default timestamp in QueryOptions (CASSANDRA-8246)
 * Set socket timeout when reading remote version (CASSANDRA-8188)
 * Refactor how we track live size (CASSANDRA-7852)
 * Make sure unfinished compaction files are removed (CASSANDRA-8124)
 * Fix shutdown when run as Windows service (CASSANDRA-8136)
 * Fix DESCRIBE TABLE with custom indexes (CASSANDRA-8031)
 * Fix race in RecoveryManagerTest (CASSANDRA-8176)
 * Avoid IllegalArgumentException while sorting sstables in
   IndexSummaryManager (CASSANDRA-8182)
 * Shutdown JVM on file descriptor exhaustion (CASSANDRA-7579)
 * Add 'die' policy for commit log and disk failure (CASSANDRA-7927)
 * Fix installing as service on Windows (CASSANDRA-8115)
 * Fix CREATE TABLE for CQL2 (CASSANDRA-8144)
 * Avoid boxing in ColumnStats min/max trackers (CASSANDRA-8109)
Merged from 2.0:
 * Correctly handle non-text column names in cql3 (CASSANDRA-8178)
 * Fix deletion for indexes on primary key columns (CASSANDRA-8206)
 * Add 'nodetool statusgossip' (CASSANDRA-8125)
 * Improve client notification that nodes are ready for requests (CASSANDRA-7510)
 * Handle negative timestamp in writetime method (CASSANDRA-8139)
 * Pig: Remove errant LIMIT clause in CqlNativeStorage (CASSANDRA-8166)
 * Throw ConfigurationException when hsha is used with the default
   rpc_max_threads setting of 'unlimited' (CASSANDRA-8116)
 * Allow concurrent writing of the same table in the same JVM using
   CQLSSTableWriter (CASSANDRA-7463)
 * Fix totalDiskSpaceUsed calculation (CASSANDRA-8205)


2.1.1
 * Fix spin loop in AtomicSortedColumns (CASSANDRA-7546)
 * Dont notify when replacing tmplink files (CASSANDRA-8157)
 * Fix validation with multiple CONTAINS clause (CASSANDRA-8131)
 * Fix validation of collections in TriggerExecutor (CASSANDRA-8146)
 * Fix IllegalArgumentException when a list of IN values containing tuples
   is passed as a single arg to a prepared statement with the v1 or v2
   protocol (CASSANDRA-8062)
 * Fix ClassCastException in DISTINCT query on static columns with
   query paging (CASSANDRA-8108)
 * Fix NPE on null nested UDT inside a set (CASSANDRA-8105)
 * Fix exception when querying secondary index on set items or map keys
   when some clustering columns are specified (CASSANDRA-8073)
 * Send proper error response when there is an error during native
   protocol message decode (CASSANDRA-8118)
 * Gossip should ignore generation numbers too far in the future (CASSANDRA-8113)
 * Fix NPE when creating a table with frozen sets, lists (CASSANDRA-8104)
 * Fix high memory use due to tracking reads on incrementally opened sstable
   readers (CASSANDRA-8066)
 * Fix EXECUTE request with skipMetadata=false returning no metadata
   (CASSANDRA-8054)
 * Allow concurrent use of CQLBulkOutputFormat (CASSANDRA-7776)
 * Shutdown JVM on OOM (CASSANDRA-7507)
 * Upgrade netty version and enable epoll event loop (CASSANDRA-7761)
 * Don't duplicate sstables smaller than split size when using
   the sstablesplitter tool (CASSANDRA-7616)
 * Avoid re-parsing already prepared statements (CASSANDRA-7923)
 * Fix some Thrift slice deletions and updates of COMPACT STORAGE
   tables with some clustering columns omitted (CASSANDRA-7990)
 * Fix filtering for CONTAINS on sets (CASSANDRA-8033)
 * Properly track added size (CASSANDRA-7239)
 * Allow compilation in java 8 (CASSANDRA-7208)
 * Fix Assertion error on RangeTombstoneList diff (CASSANDRA-8013)
 * Release references to overlapping sstables during compaction (CASSANDRA-7819)
 * Send notification when opening compaction results early (CASSANDRA-8034)
 * Make native server start block until properly bound (CASSANDRA-7885)
 * (cqlsh) Fix IPv6 support (CASSANDRA-7988)
 * Ignore fat clients when checking for endpoint collision (CASSANDRA-7939)
 * Make sstablerepairedset take a list of files (CASSANDRA-7995)
 * (cqlsh) Tab completeion for indexes on map keys (CASSANDRA-7972)
 * (cqlsh) Fix UDT field selection in select clause (CASSANDRA-7891)
 * Fix resource leak in event of corrupt sstable
 * (cqlsh) Add command line option for cqlshrc file path (CASSANDRA-7131)
 * Provide visibility into prepared statements churn (CASSANDRA-7921, CASSANDRA-7930)
 * Invalidate prepared statements when their keyspace or table is
   dropped (CASSANDRA-7566)
 * cassandra-stress: fix support for NetworkTopologyStrategy (CASSANDRA-7945)
 * Fix saving caches when a table is dropped (CASSANDRA-7784)
 * Add better error checking of new stress profile (CASSANDRA-7716)
 * Use ThreadLocalRandom and remove FBUtilities.threadLocalRandom (CASSANDRA-7934)
 * Prevent operator mistakes due to simultaneous bootstrap (CASSANDRA-7069)
 * cassandra-stress supports whitelist mode for node config (CASSANDRA-7658)
 * GCInspector more closely tracks GC; cassandra-stress and nodetool report it (CASSANDRA-7916)
 * nodetool won't output bogus ownership info without a keyspace (CASSANDRA-7173)
 * Add human readable option to nodetool commands (CASSANDRA-5433)
 * Don't try to set repairedAt on old sstables (CASSANDRA-7913)
 * Add metrics for tracking PreparedStatement use (CASSANDRA-7719)
 * (cqlsh) tab-completion for triggers (CASSANDRA-7824)
 * (cqlsh) Support for query paging (CASSANDRA-7514)
 * (cqlsh) Show progress of COPY operations (CASSANDRA-7789)
 * Add syntax to remove multiple elements from a map (CASSANDRA-6599)
 * Support non-equals conditions in lightweight transactions (CASSANDRA-6839)
 * Add IF [NOT] EXISTS to create/drop triggers (CASSANDRA-7606)
 * (cqlsh) Display the current logged-in user (CASSANDRA-7785)
 * (cqlsh) Don't ignore CTRL-C during COPY FROM execution (CASSANDRA-7815)
 * (cqlsh) Order UDTs according to cross-type dependencies in DESCRIBE
   output (CASSANDRA-7659)
 * (cqlsh) Fix handling of CAS statement results (CASSANDRA-7671)
 * (cqlsh) COPY TO/FROM improvements (CASSANDRA-7405)
 * Support list index operations with conditions (CASSANDRA-7499)
 * Add max live/tombstoned cells to nodetool cfstats output (CASSANDRA-7731)
 * Validate IPv6 wildcard addresses properly (CASSANDRA-7680)
 * (cqlsh) Error when tracing query (CASSANDRA-7613)
 * Avoid IOOBE when building SyntaxError message snippet (CASSANDRA-7569)
 * SSTableExport uses correct validator to create string representation of partition
   keys (CASSANDRA-7498)
 * Avoid NPEs when receiving type changes for an unknown keyspace (CASSANDRA-7689)
 * Add support for custom 2i validation (CASSANDRA-7575)
 * Pig support for hadoop CqlInputFormat (CASSANDRA-6454)
 * Add duration mode to cassandra-stress (CASSANDRA-7468)
 * Add listen_interface and rpc_interface options (CASSANDRA-7417)
 * Improve schema merge performance (CASSANDRA-7444)
 * Adjust MT depth based on # of partition validating (CASSANDRA-5263)
 * Optimise NativeCell comparisons (CASSANDRA-6755)
 * Configurable client timeout for cqlsh (CASSANDRA-7516)
 * Include snippet of CQL query near syntax error in messages (CASSANDRA-7111)
 * Make repair -pr work with -local (CASSANDRA-7450)
 * Fix error in sstableloader with -cph > 1 (CASSANDRA-8007)
 * Fix snapshot repair error on indexed tables (CASSANDRA-8020)
 * Do not exit nodetool repair when receiving JMX NOTIF_LOST (CASSANDRA-7909)
 * Stream to private IP when available (CASSANDRA-8084)
Merged from 2.0:
 * Reject conditions on DELETE unless full PK is given (CASSANDRA-6430)
 * Properly reject the token function DELETE (CASSANDRA-7747)
 * Force batchlog replay before decommissioning a node (CASSANDRA-7446)
 * Fix hint replay with many accumulated expired hints (CASSANDRA-6998)
 * Fix duplicate results in DISTINCT queries on static columns with query
   paging (CASSANDRA-8108)
 * Add DateTieredCompactionStrategy (CASSANDRA-6602)
 * Properly validate ascii and utf8 string literals in CQL queries (CASSANDRA-8101)
 * (cqlsh) Fix autocompletion for alter keyspace (CASSANDRA-8021)
 * Create backup directories for commitlog archiving during startup (CASSANDRA-8111)
 * Reduce totalBlockFor() for LOCAL_* consistency levels (CASSANDRA-8058)
 * Fix merging schemas with re-dropped keyspaces (CASSANDRA-7256)
 * Fix counters in supercolumns during live upgrades from 1.2 (CASSANDRA-7188)
 * Notify DT subscribers when a column family is truncated (CASSANDRA-8088)
 * Add sanity check of $JAVA on startup (CASSANDRA-7676)
 * Schedule fat client schema pull on join (CASSANDRA-7993)
 * Don't reset nodes' versions when closing IncomingTcpConnections
   (CASSANDRA-7734)
 * Record the real messaging version in all cases in OutboundTcpConnection
   (CASSANDRA-8057)
 * SSL does not work in cassandra-cli (CASSANDRA-7899)
 * Fix potential exception when using ReversedType in DynamicCompositeType
   (CASSANDRA-7898)
 * Better validation of collection values (CASSANDRA-7833)
 * Track min/max timestamps correctly (CASSANDRA-7969)
 * Fix possible overflow while sorting CL segments for replay (CASSANDRA-7992)
 * Increase nodetool Xmx (CASSANDRA-7956)
 * Archive any commitlog segments present at startup (CASSANDRA-6904)
 * CrcCheckChance should adjust based on live CFMetadata not 
   sstable metadata (CASSANDRA-7978)
 * token() should only accept columns in the partitioning
   key order (CASSANDRA-6075)
 * Add method to invalidate permission cache via JMX (CASSANDRA-7977)
 * Allow propagating multiple gossip states atomically (CASSANDRA-6125)
 * Log exceptions related to unclean native protocol client disconnects
   at DEBUG or INFO (CASSANDRA-7849)
 * Allow permissions cache to be set via JMX (CASSANDRA-7698)
 * Include schema_triggers CF in readable system resources (CASSANDRA-7967)
 * Fix RowIndexEntry to report correct serializedSize (CASSANDRA-7948)
 * Make CQLSSTableWriter sync within partitions (CASSANDRA-7360)
 * Potentially use non-local replicas in CqlConfigHelper (CASSANDRA-7906)
 * Explicitly disallow mixing multi-column and single-column
   relations on clustering columns (CASSANDRA-7711)
 * Better error message when condition is set on PK column (CASSANDRA-7804)
 * Don't send schema change responses and events for no-op DDL
   statements (CASSANDRA-7600)
 * (Hadoop) fix cluster initialisation for a split fetching (CASSANDRA-7774)
 * Throw InvalidRequestException when queries contain relations on entire
   collection columns (CASSANDRA-7506)
 * (cqlsh) enable CTRL-R history search with libedit (CASSANDRA-7577)
 * (Hadoop) allow ACFRW to limit nodes to local DC (CASSANDRA-7252)
 * (cqlsh) cqlsh should automatically disable tracing when selecting
   from system_traces (CASSANDRA-7641)
 * (Hadoop) Add CqlOutputFormat (CASSANDRA-6927)
 * Don't depend on cassandra config for nodetool ring (CASSANDRA-7508)
 * (cqlsh) Fix failing cqlsh formatting tests (CASSANDRA-7703)
 * Fix IncompatibleClassChangeError from hadoop2 (CASSANDRA-7229)
 * Add 'nodetool sethintedhandoffthrottlekb' (CASSANDRA-7635)
 * (cqlsh) Add tab-completion for CREATE/DROP USER IF [NOT] EXISTS (CASSANDRA-7611)
 * Catch errors when the JVM pulls the rug out from GCInspector (CASSANDRA-5345)
 * cqlsh fails when version number parts are not int (CASSANDRA-7524)
 * Fix NPE when table dropped during streaming (CASSANDRA-7946)
 * Fix wrong progress when streaming uncompressed (CASSANDRA-7878)
 * Fix possible infinite loop in creating repair range (CASSANDRA-7983)
 * Fix unit in nodetool for streaming throughput (CASSANDRA-7375)
Merged from 1.2:
 * Don't index tombstones (CASSANDRA-7828)
 * Improve PasswordAuthenticator default super user setup (CASSANDRA-7788)


2.1.0
 * (cqlsh) Removed "ALTER TYPE <name> RENAME TO <name>" from tab-completion
   (CASSANDRA-7895)
 * Fixed IllegalStateException in anticompaction (CASSANDRA-7892)
 * cqlsh: DESCRIBE support for frozen UDTs, tuples (CASSANDRA-7863)
 * Avoid exposing internal classes over JMX (CASSANDRA-7879)
 * Add null check for keys when freezing collection (CASSANDRA-7869)
 * Improve stress workload realism (CASSANDRA-7519)
Merged from 2.0:
 * Configure system.paxos with LeveledCompactionStrategy (CASSANDRA-7753)
 * Fix ALTER clustering column type from DateType to TimestampType when
   using DESC clustering order (CASSANRDA-7797)
 * Throw EOFException if we run out of chunks in compressed datafile
   (CASSANDRA-7664)
 * Fix PRSI handling of CQL3 row markers for row cleanup (CASSANDRA-7787)
 * Fix dropping collection when it's the last regular column (CASSANDRA-7744)
 * Make StreamReceiveTask thread safe and gc friendly (CASSANDRA-7795)
 * Validate empty cell names from counter updates (CASSANDRA-7798)
Merged from 1.2:
 * Don't allow compacted sstables to be marked as compacting (CASSANDRA-7145)
 * Track expired tombstones (CASSANDRA-7810)


2.1.0-rc7
 * Add frozen keyword and require UDT to be frozen (CASSANDRA-7857)
 * Track added sstable size correctly (CASSANDRA-7239)
 * (cqlsh) Fix case insensitivity (CASSANDRA-7834)
 * Fix failure to stream ranges when moving (CASSANDRA-7836)
 * Correctly remove tmplink files (CASSANDRA-7803)
 * (cqlsh) Fix column name formatting for functions, CAS operations,
   and UDT field selections (CASSANDRA-7806)
 * (cqlsh) Fix COPY FROM handling of null/empty primary key
   values (CASSANDRA-7792)
 * Fix ordering of static cells (CASSANDRA-7763)
Merged from 2.0:
 * Forbid re-adding dropped counter columns (CASSANDRA-7831)
 * Fix CFMetaData#isThriftCompatible() for PK-only tables (CASSANDRA-7832)
 * Always reject inequality on the partition key without token()
   (CASSANDRA-7722)
 * Always send Paxos commit to all replicas (CASSANDRA-7479)
 * Make disruptor_thrift_server invocation pool configurable (CASSANDRA-7594)
 * Make repair no-op when RF=1 (CASSANDRA-7864)


2.1.0-rc6
 * Fix OOM issue from netty caching over time (CASSANDRA-7743)
 * json2sstable couldn't import JSON for CQL table (CASSANDRA-7477)
 * Invalidate all caches on table drop (CASSANDRA-7561)
 * Skip strict endpoint selection for ranges if RF == nodes (CASSANRA-7765)
 * Fix Thrift range filtering without 2ary index lookups (CASSANDRA-7741)
 * Add tracing entries about concurrent range requests (CASSANDRA-7599)
 * (cqlsh) Fix DESCRIBE for NTS keyspaces (CASSANDRA-7729)
 * Remove netty buffer ref-counting (CASSANDRA-7735)
 * Pass mutated cf to index updater for use by PRSI (CASSANDRA-7742)
 * Include stress yaml example in release and deb (CASSANDRA-7717)
 * workaround for netty issue causing corrupted data off the wire (CASSANDRA-7695)
 * cqlsh DESC CLUSTER fails retrieving ring information (CASSANDRA-7687)
 * Fix binding null values inside UDT (CASSANDRA-7685)
 * Fix UDT field selection with empty fields (CASSANDRA-7670)
 * Bogus deserialization of static cells from sstable (CASSANDRA-7684)
 * Fix NPE on compaction leftover cleanup for dropped table (CASSANDRA-7770)
Merged from 2.0:
 * Fix race condition in StreamTransferTask that could lead to
   infinite loops and premature sstable deletion (CASSANDRA-7704)
 * (cqlsh) Wait up to 10 sec for a tracing session (CASSANDRA-7222)
 * Fix NPE in FileCacheService.sizeInBytes (CASSANDRA-7756)
 * Remove duplicates from StorageService.getJoiningNodes (CASSANDRA-7478)
 * Clone token map outside of hot gossip loops (CASSANDRA-7758)
 * Fix MS expiring map timeout for Paxos messages (CASSANDRA-7752)
 * Do not flush on truncate if durable_writes is false (CASSANDRA-7750)
 * Give CRR a default input_cql Statement (CASSANDRA-7226)
 * Better error message when adding a collection with the same name
   than a previously dropped one (CASSANDRA-6276)
 * Fix validation when adding static columns (CASSANDRA-7730)
 * (Thrift) fix range deletion of supercolumns (CASSANDRA-7733)
 * Fix potential AssertionError in RangeTombstoneList (CASSANDRA-7700)
 * Validate arguments of blobAs* functions (CASSANDRA-7707)
 * Fix potential AssertionError with 2ndary indexes (CASSANDRA-6612)
 * Avoid logging CompactionInterrupted at ERROR (CASSANDRA-7694)
 * Minor leak in sstable2jon (CASSANDRA-7709)
 * Add cassandra.auto_bootstrap system property (CASSANDRA-7650)
 * Update java driver (for hadoop) (CASSANDRA-7618)
 * Remove CqlPagingRecordReader/CqlPagingInputFormat (CASSANDRA-7570)
 * Support connecting to ipv6 jmx with nodetool (CASSANDRA-7669)


2.1.0-rc5
 * Reject counters inside user types (CASSANDRA-7672)
 * Switch to notification-based GCInspector (CASSANDRA-7638)
 * (cqlsh) Handle nulls in UDTs and tuples correctly (CASSANDRA-7656)
 * Don't use strict consistency when replacing (CASSANDRA-7568)
 * Fix min/max cell name collection on 2.0 SSTables with range
   tombstones (CASSANDRA-7593)
 * Tolerate min/max cell names of different lengths (CASSANDRA-7651)
 * Filter cached results correctly (CASSANDRA-7636)
 * Fix tracing on the new SEPExecutor (CASSANDRA-7644)
 * Remove shuffle and taketoken (CASSANDRA-7601)
 * Clean up Windows batch scripts (CASSANDRA-7619)
 * Fix native protocol drop user type notification (CASSANDRA-7571)
 * Give read access to system.schema_usertypes to all authenticated users
   (CASSANDRA-7578)
 * (cqlsh) Fix cqlsh display when zero rows are returned (CASSANDRA-7580)
 * Get java version correctly when JAVA_TOOL_OPTIONS is set (CASSANDRA-7572)
 * Fix NPE when dropping index from non-existent keyspace, AssertionError when
   dropping non-existent index with IF EXISTS (CASSANDRA-7590)
 * Fix sstablelevelresetter hang (CASSANDRA-7614)
 * (cqlsh) Fix deserialization of blobs (CASSANDRA-7603)
 * Use "keyspace updated" schema change message for UDT changes in v1 and
   v2 protocols (CASSANDRA-7617)
 * Fix tracing of range slices and secondary index lookups that are local
   to the coordinator (CASSANDRA-7599)
 * Set -Dcassandra.storagedir for all tool shell scripts (CASSANDRA-7587)
 * Don't swap max/min col names when mutating sstable metadata (CASSANDRA-7596)
 * (cqlsh) Correctly handle paged result sets (CASSANDRA-7625)
 * (cqlsh) Improve waiting for a trace to complete (CASSANDRA-7626)
 * Fix tracing of concurrent range slices and 2ary index queries (CASSANDRA-7626)
 * Fix scrub against collection type (CASSANDRA-7665)
Merged from 2.0:
 * Set gc_grace_seconds to seven days for system schema tables (CASSANDRA-7668)
 * SimpleSeedProvider no longer caches seeds forever (CASSANDRA-7663)
 * Always flush on truncate (CASSANDRA-7511)
 * Fix ReversedType(DateType) mapping to native protocol (CASSANDRA-7576)
 * Always merge ranges owned by a single node (CASSANDRA-6930)
 * Track max/min timestamps for range tombstones (CASSANDRA-7647)
 * Fix NPE when listing saved caches dir (CASSANDRA-7632)


2.1.0-rc4
 * Fix word count hadoop example (CASSANDRA-7200)
 * Updated memtable_cleanup_threshold and memtable_flush_writers defaults 
   (CASSANDRA-7551)
 * (Windows) fix startup when WMI memory query fails (CASSANDRA-7505)
 * Anti-compaction proceeds if any part of the repair failed (CASSANDRA-7521)
 * Add missing table name to DROP INDEX responses and notifications (CASSANDRA-7539)
 * Bump CQL version to 3.2.0 and update CQL documentation (CASSANDRA-7527)
 * Fix configuration error message when running nodetool ring (CASSANDRA-7508)
 * Support conditional updates, tuple type, and the v3 protocol in cqlsh (CASSANDRA-7509)
 * Handle queries on multiple secondary index types (CASSANDRA-7525)
 * Fix cqlsh authentication with v3 native protocol (CASSANDRA-7564)
 * Fix NPE when unknown prepared statement ID is used (CASSANDRA-7454)
Merged from 2.0:
 * (Windows) force range-based repair to non-sequential mode (CASSANDRA-7541)
 * Fix range merging when DES scores are zero (CASSANDRA-7535)
 * Warn when SSL certificates have expired (CASSANDRA-7528)
 * Fix error when doing reversed queries with static columns (CASSANDRA-7490)
Merged from 1.2:
 * Set correct stream ID on responses when non-Exception Throwables
   are thrown while handling native protocol messages (CASSANDRA-7470)


2.1.0-rc3
 * Consider expiry when reconciling otherwise equal cells (CASSANDRA-7403)
 * Introduce CQL support for stress tool (CASSANDRA-6146)
 * Fix ClassCastException processing expired messages (CASSANDRA-7496)
 * Fix prepared marker for collections inside UDT (CASSANDRA-7472)
 * Remove left-over populate_io_cache_on_flush and replicate_on_write
   uses (CASSANDRA-7493)
 * (Windows) handle spaces in path names (CASSANDRA-7451)
 * Ensure writes have completed after dropping a table, before recycling
   commit log segments (CASSANDRA-7437)
 * Remove left-over rows_per_partition_to_cache (CASSANDRA-7493)
 * Fix error when CONTAINS is used with a bind marker (CASSANDRA-7502)
 * Properly reject unknown UDT field (CASSANDRA-7484)
Merged from 2.0:
 * Fix CC#collectTimeOrderedData() tombstone optimisations (CASSANDRA-7394)
 * Support DISTINCT for static columns and fix behaviour when DISTINC is
   not use (CASSANDRA-7305).
 * Workaround JVM NPE on JMX bind failure (CASSANDRA-7254)
 * Fix race in FileCacheService RemovalListener (CASSANDRA-7278)
 * Fix inconsistent use of consistencyForCommit that allowed LOCAL_QUORUM
   operations to incorrect become full QUORUM (CASSANDRA-7345)
 * Properly handle unrecognized opcodes and flags (CASSANDRA-7440)
 * (Hadoop) close CqlRecordWriter clients when finished (CASSANDRA-7459)
 * Commit disk failure policy (CASSANDRA-7429)
 * Make sure high level sstables get compacted (CASSANDRA-7414)
 * Fix AssertionError when using empty clustering columns and static columns
   (CASSANDRA-7455)
 * Add option to disable STCS in L0 (CASSANDRA-6621)
 * Upgrade to snappy-java 1.0.5.2 (CASSANDRA-7476)


2.1.0-rc2
 * Fix heap size calculation for CompoundSparseCellName and 
   CompoundSparseCellName.WithCollection (CASSANDRA-7421)
 * Allow counter mutations in UNLOGGED batches (CASSANDRA-7351)
 * Modify reconcile logic to always pick a tombstone over a counter cell
   (CASSANDRA-7346)
 * Avoid incremental compaction on Windows (CASSANDRA-7365)
 * Fix exception when querying a composite-keyed table with a collection index
   (CASSANDRA-7372)
 * Use node's host id in place of counter ids (CASSANDRA-7366)
 * Fix error when doing reversed queries with static columns (CASSANDRA-7490)
 * Backport CASSANDRA-6747 (CASSANDRA-7560)
 * Track max/min timestamps for range tombstones (CASSANDRA-7647)
 * Fix NPE when listing saved caches dir (CASSANDRA-7632)
 * Fix sstableloader unable to connect encrypted node (CASSANDRA-7585)
Merged from 1.2:
 * Clone token map outside of hot gossip loops (CASSANDRA-7758)
 * Add stop method to EmbeddedCassandraService (CASSANDRA-7595)
 * Support connecting to ipv6 jmx with nodetool (CASSANDRA-7669)
 * Set gc_grace_seconds to seven days for system schema tables (CASSANDRA-7668)
 * SimpleSeedProvider no longer caches seeds forever (CASSANDRA-7663)
 * Set correct stream ID on responses when non-Exception Throwables
   are thrown while handling native protocol messages (CASSANDRA-7470)
 * Fix row size miscalculation in LazilyCompactedRow (CASSANDRA-7543)
 * Fix race in background compaction check (CASSANDRA-7745)
 * Don't clear out range tombstones during compaction (CASSANDRA-7808)


2.1.0-rc1
 * Revert flush directory (CASSANDRA-6357)
 * More efficient executor service for fast operations (CASSANDRA-4718)
 * Move less common tools into a new cassandra-tools package (CASSANDRA-7160)
 * Support more concurrent requests in native protocol (CASSANDRA-7231)
 * Add tab-completion to debian nodetool packaging (CASSANDRA-6421)
 * Change concurrent_compactors defaults (CASSANDRA-7139)
 * Add PowerShell Windows launch scripts (CASSANDRA-7001)
 * Make commitlog archive+restore more robust (CASSANDRA-6974)
 * Fix marking commitlogsegments clean (CASSANDRA-6959)
 * Add snapshot "manifest" describing files included (CASSANDRA-6326)
 * Parallel streaming for sstableloader (CASSANDRA-3668)
 * Fix bugs in supercolumns handling (CASSANDRA-7138)
 * Fix ClassClassException on composite dense tables (CASSANDRA-7112)
 * Cleanup and optimize collation and slice iterators (CASSANDRA-7107)
 * Upgrade NBHM lib (CASSANDRA-7128)
 * Optimize netty server (CASSANDRA-6861)
 * Fix repair hang when given CF does not exist (CASSANDRA-7189)
 * Allow c* to be shutdown in an embedded mode (CASSANDRA-5635)
 * Add server side batching to native transport (CASSANDRA-5663)
 * Make batchlog replay asynchronous (CASSANDRA-6134)
 * remove unused classes (CASSANDRA-7197)
 * Limit user types to the keyspace they are defined in (CASSANDRA-6643)
 * Add validate method to CollectionType (CASSANDRA-7208)
 * New serialization format for UDT values (CASSANDRA-7209, CASSANDRA-7261)
 * Fix nodetool netstats (CASSANDRA-7270)
 * Fix potential ClassCastException in HintedHandoffManager (CASSANDRA-7284)
 * Use prepared statements internally (CASSANDRA-6975)
 * Fix broken paging state with prepared statement (CASSANDRA-7120)
 * Fix IllegalArgumentException in CqlStorage (CASSANDRA-7287)
 * Allow nulls/non-existant fields in UDT (CASSANDRA-7206)
 * Add Thrift MultiSliceRequest (CASSANDRA-6757, CASSANDRA-7027)
 * Handle overlapping MultiSlices (CASSANDRA-7279)
 * Fix DataOutputTest on Windows (CASSANDRA-7265)
 * Embedded sets in user defined data-types are not updating (CASSANDRA-7267)
 * Add tuple type to CQL/native protocol (CASSANDRA-7248)
 * Fix CqlPagingRecordReader on tables with few rows (CASSANDRA-7322)
Merged from 2.0:
 * Copy compaction options to make sure they are reloaded (CASSANDRA-7290)
 * Add option to do more aggressive tombstone compactions (CASSANDRA-6563)
 * Don't try to compact already-compacting files in HHOM (CASSANDRA-7288)
 * Always reallocate buffers in HSHA (CASSANDRA-6285)
 * (Hadoop) support authentication in CqlRecordReader (CASSANDRA-7221)
 * (Hadoop) Close java driver Cluster in CQLRR.close (CASSANDRA-7228)
 * Warn when 'USING TIMESTAMP' is used on a CAS BATCH (CASSANDRA-7067)
 * return all cpu values from BackgroundActivityMonitor.readAndCompute (CASSANDRA-7183)
 * Correctly delete scheduled range xfers (CASSANDRA-7143)
 * return all cpu values from BackgroundActivityMonitor.readAndCompute (CASSANDRA-7183)  
 * reduce garbage creation in calculatePendingRanges (CASSANDRA-7191)
 * fix c* launch issues on Russian os's due to output of linux 'free' cmd (CASSANDRA-6162)
 * Fix disabling autocompaction (CASSANDRA-7187)
 * Fix potential NumberFormatException when deserializing IntegerType (CASSANDRA-7088)
 * cqlsh can't tab-complete disabling compaction (CASSANDRA-7185)
 * cqlsh: Accept and execute CQL statement(s) from command-line parameter (CASSANDRA-7172)
 * Fix IllegalStateException in CqlPagingRecordReader (CASSANDRA-7198)
 * Fix the InvertedIndex trigger example (CASSANDRA-7211)
 * Add --resolve-ip option to 'nodetool ring' (CASSANDRA-7210)
 * reduce garbage on codec flag deserialization (CASSANDRA-7244) 
 * Fix duplicated error messages on directory creation error at startup (CASSANDRA-5818)
 * Proper null handle for IF with map element access (CASSANDRA-7155)
 * Improve compaction visibility (CASSANDRA-7242)
 * Correctly delete scheduled range xfers (CASSANDRA-7143)
 * Make batchlog replica selection rack-aware (CASSANDRA-6551)
 * Fix CFMetaData#getColumnDefinitionFromColumnName() (CASSANDRA-7074)
 * Fix writetime/ttl functions for static columns (CASSANDRA-7081)
 * Suggest CTRL-C or semicolon after three blank lines in cqlsh (CASSANDRA-7142)
 * Fix 2ndary index queries with DESC clustering order (CASSANDRA-6950)
 * Invalid key cache entries on DROP (CASSANDRA-6525)
 * Fix flapping RecoveryManagerTest (CASSANDRA-7084)
 * Add missing iso8601 patterns for date strings (CASSANDRA-6973)
 * Support selecting multiple rows in a partition using IN (CASSANDRA-6875)
 * Add authentication support to shuffle (CASSANDRA-6484)
 * Swap local and global default read repair chances (CASSANDRA-7320)
 * Add conditional CREATE/DROP USER support (CASSANDRA-7264)
 * Cqlsh counts non-empty lines for "Blank lines" warning (CASSANDRA-7325)
Merged from 1.2:
 * Add Cloudstack snitch (CASSANDRA-7147)
 * Update system.peers correctly when relocating tokens (CASSANDRA-7126)
 * Add Google Compute Engine snitch (CASSANDRA-7132)
 * remove duplicate query for local tokens (CASSANDRA-7182)
 * exit CQLSH with error status code if script fails (CASSANDRA-6344)
 * Fix bug with some IN queries missig results (CASSANDRA-7105)
 * Fix availability validation for LOCAL_ONE CL (CASSANDRA-7319)
 * Hint streaming can cause decommission to fail (CASSANDRA-7219)


2.1.0-beta2
 * Increase default CL space to 8GB (CASSANDRA-7031)
 * Add range tombstones to read repair digests (CASSANDRA-6863)
 * Fix BTree.clear for large updates (CASSANDRA-6943)
 * Fail write instead of logging a warning when unable to append to CL
   (CASSANDRA-6764)
 * Eliminate possibility of CL segment appearing twice in active list 
   (CASSANDRA-6557)
 * Apply DONTNEED fadvise to commitlog segments (CASSANDRA-6759)
 * Switch CRC component to Adler and include it for compressed sstables 
   (CASSANDRA-4165)
 * Allow cassandra-stress to set compaction strategy options (CASSANDRA-6451)
 * Add broadcast_rpc_address option to cassandra.yaml (CASSANDRA-5899)
 * Auto reload GossipingPropertyFileSnitch config (CASSANDRA-5897)
 * Fix overflow of memtable_total_space_in_mb (CASSANDRA-6573)
 * Fix ABTC NPE and apply update function correctly (CASSANDRA-6692)
 * Allow nodetool to use a file or prompt for password (CASSANDRA-6660)
 * Fix AIOOBE when concurrently accessing ABSC (CASSANDRA-6742)
 * Fix assertion error in ALTER TYPE RENAME (CASSANDRA-6705)
 * Scrub should not always clear out repaired status (CASSANDRA-5351)
 * Improve handling of range tombstone for wide partitions (CASSANDRA-6446)
 * Fix ClassCastException for compact table with composites (CASSANDRA-6738)
 * Fix potentially repairing with wrong nodes (CASSANDRA-6808)
 * Change caching option syntax (CASSANDRA-6745)
 * Fix stress to do proper counter reads (CASSANDRA-6835)
 * Fix help message for stress counter_write (CASSANDRA-6824)
 * Fix stress smart Thrift client to pick servers correctly (CASSANDRA-6848)
 * Add logging levels (minimal, normal or verbose) to stress tool (CASSANDRA-6849)
 * Fix race condition in Batch CLE (CASSANDRA-6860)
 * Improve cleanup/scrub/upgradesstables failure handling (CASSANDRA-6774)
 * ByteBuffer write() methods for serializing sstables (CASSANDRA-6781)
 * Proper compare function for CollectionType (CASSANDRA-6783)
 * Update native server to Netty 4 (CASSANDRA-6236)
 * Fix off-by-one error in stress (CASSANDRA-6883)
 * Make OpOrder AutoCloseable (CASSANDRA-6901)
 * Remove sync repair JMX interface (CASSANDRA-6900)
 * Add multiple memory allocation options for memtables (CASSANDRA-6689, 6694)
 * Remove adjusted op rate from stress output (CASSANDRA-6921)
 * Add optimized CF.hasColumns() implementations (CASSANDRA-6941)
 * Serialize batchlog mutations with the version of the target node
   (CASSANDRA-6931)
 * Optimize CounterColumn#reconcile() (CASSANDRA-6953)
 * Properly remove 1.2 sstable support in 2.1 (CASSANDRA-6869)
 * Lock counter cells, not partitions (CASSANDRA-6880)
 * Track presence of legacy counter shards in sstables (CASSANDRA-6888)
 * Ensure safe resource cleanup when replacing sstables (CASSANDRA-6912)
 * Add failure handler to async callback (CASSANDRA-6747)
 * Fix AE when closing SSTable without releasing reference (CASSANDRA-7000)
 * Clean up IndexInfo on keyspace/table drops (CASSANDRA-6924)
 * Only snapshot relative SSTables when sequential repair (CASSANDRA-7024)
 * Require nodetool rebuild_index to specify index names (CASSANDRA-7038)
 * fix cassandra stress errors on reads with native protocol (CASSANDRA-7033)
 * Use OpOrder to guard sstable references for reads (CASSANDRA-6919)
 * Preemptive opening of compaction result (CASSANDRA-6916)
 * Multi-threaded scrub/cleanup/upgradesstables (CASSANDRA-5547)
 * Optimize cellname comparison (CASSANDRA-6934)
 * Native protocol v3 (CASSANDRA-6855)
 * Optimize Cell liveness checks and clean up Cell (CASSANDRA-7119)
 * Support consistent range movements (CASSANDRA-2434)
 * Display min timestamp in sstablemetadata viewer (CASSANDRA-6767)
Merged from 2.0:
 * Avoid race-prone second "scrub" of system keyspace (CASSANDRA-6797)
 * Pool CqlRecordWriter clients by inetaddress rather than Range
   (CASSANDRA-6665)
 * Fix compaction_history timestamps (CASSANDRA-6784)
 * Compare scores of full replica ordering in DES (CASSANDRA-6683)
 * fix CME in SessionInfo updateProgress affecting netstats (CASSANDRA-6577)
 * Allow repairing between specific replicas (CASSANDRA-6440)
 * Allow per-dc enabling of hints (CASSANDRA-6157)
 * Add compatibility for Hadoop 0.2.x (CASSANDRA-5201)
 * Fix EstimatedHistogram races (CASSANDRA-6682)
 * Failure detector correctly converts initial value to nanos (CASSANDRA-6658)
 * Add nodetool taketoken to relocate vnodes (CASSANDRA-4445)
 * Expose bulk loading progress over JMX (CASSANDRA-4757)
 * Correctly handle null with IF conditions and TTL (CASSANDRA-6623)
 * Account for range/row tombstones in tombstone drop
   time histogram (CASSANDRA-6522)
 * Stop CommitLogSegment.close() from calling sync() (CASSANDRA-6652)
 * Make commitlog failure handling configurable (CASSANDRA-6364)
 * Avoid overlaps in LCS (CASSANDRA-6688)
 * Improve support for paginating over composites (CASSANDRA-4851)
 * Fix count(*) queries in a mixed cluster (CASSANDRA-6707)
 * Improve repair tasks(snapshot, differencing) concurrency (CASSANDRA-6566)
 * Fix replaying pre-2.0 commit logs (CASSANDRA-6714)
 * Add static columns to CQL3 (CASSANDRA-6561)
 * Optimize single partition batch statements (CASSANDRA-6737)
 * Disallow post-query re-ordering when paging (CASSANDRA-6722)
 * Fix potential paging bug with deleted columns (CASSANDRA-6748)
 * Fix NPE on BulkLoader caused by losing StreamEvent (CASSANDRA-6636)
 * Fix truncating compression metadata (CASSANDRA-6791)
 * Add CMSClassUnloadingEnabled JVM option (CASSANDRA-6541)
 * Catch memtable flush exceptions during shutdown (CASSANDRA-6735)
 * Fix upgradesstables NPE for non-CF-based indexes (CASSANDRA-6645)
 * Fix UPDATE updating PRIMARY KEY columns implicitly (CASSANDRA-6782)
 * Fix IllegalArgumentException when updating from 1.2 with SuperColumns
   (CASSANDRA-6733)
 * FBUtilities.singleton() should use the CF comparator (CASSANDRA-6778)
 * Fix CQLSStableWriter.addRow(Map<String, Object>) (CASSANDRA-6526)
 * Fix HSHA server introducing corrupt data (CASSANDRA-6285)
 * Fix CAS conditions for COMPACT STORAGE tables (CASSANDRA-6813)
 * Starting threads in OutboundTcpConnectionPool constructor causes race conditions (CASSANDRA-7177)
 * Allow overriding cassandra-rackdc.properties file (CASSANDRA-7072)
 * Set JMX RMI port to 7199 (CASSANDRA-7087)
 * Use LOCAL_QUORUM for data reads at LOCAL_SERIAL (CASSANDRA-6939)
 * Log a warning for large batches (CASSANDRA-6487)
 * Put nodes in hibernate when join_ring is false (CASSANDRA-6961)
 * Avoid early loading of non-system keyspaces before compaction-leftovers 
   cleanup at startup (CASSANDRA-6913)
 * Restrict Windows to parallel repairs (CASSANDRA-6907)
 * (Hadoop) Allow manually specifying start/end tokens in CFIF (CASSANDRA-6436)
 * Fix NPE in MeteredFlusher (CASSANDRA-6820)
 * Fix race processing range scan responses (CASSANDRA-6820)
 * Allow deleting snapshots from dropped keyspaces (CASSANDRA-6821)
 * Add uuid() function (CASSANDRA-6473)
 * Omit tombstones from schema digests (CASSANDRA-6862)
 * Include correct consistencyLevel in LWT timeout (CASSANDRA-6884)
 * Lower chances for losing new SSTables during nodetool refresh and
   ColumnFamilyStore.loadNewSSTables (CASSANDRA-6514)
 * Add support for DELETE ... IF EXISTS to CQL3 (CASSANDRA-5708)
 * Update hadoop_cql3_word_count example (CASSANDRA-6793)
 * Fix handling of RejectedExecution in sync Thrift server (CASSANDRA-6788)
 * Log more information when exceeding tombstone_warn_threshold (CASSANDRA-6865)
 * Fix truncate to not abort due to unreachable fat clients (CASSANDRA-6864)
 * Fix schema concurrency exceptions (CASSANDRA-6841)
 * Fix leaking validator FH in StreamWriter (CASSANDRA-6832)
 * Fix saving triggers to schema (CASSANDRA-6789)
 * Fix trigger mutations when base mutation list is immutable (CASSANDRA-6790)
 * Fix accounting in FileCacheService to allow re-using RAR (CASSANDRA-6838)
 * Fix static counter columns (CASSANDRA-6827)
 * Restore expiring->deleted (cell) compaction optimization (CASSANDRA-6844)
 * Fix CompactionManager.needsCleanup (CASSANDRA-6845)
 * Correctly compare BooleanType values other than 0 and 1 (CASSANDRA-6779)
 * Read message id as string from earlier versions (CASSANDRA-6840)
 * Properly use the Paxos consistency for (non-protocol) batch (CASSANDRA-6837)
 * Add paranoid disk failure option (CASSANDRA-6646)
 * Improve PerRowSecondaryIndex performance (CASSANDRA-6876)
 * Extend triggers to support CAS updates (CASSANDRA-6882)
 * Static columns with IF NOT EXISTS don't always work as expected (CASSANDRA-6873)
 * Fix paging with SELECT DISTINCT (CASSANDRA-6857)
 * Fix UnsupportedOperationException on CAS timeout (CASSANDRA-6923)
 * Improve MeteredFlusher handling of MF-unaffected column families
   (CASSANDRA-6867)
 * Add CqlRecordReader using native pagination (CASSANDRA-6311)
 * Add QueryHandler interface (CASSANDRA-6659)
 * Track liveRatio per-memtable, not per-CF (CASSANDRA-6945)
 * Make sure upgradesstables keeps sstable level (CASSANDRA-6958)
 * Fix LIMIT with static columns (CASSANDRA-6956)
 * Fix clash with CQL column name in thrift validation (CASSANDRA-6892)
 * Fix error with super columns in mixed 1.2-2.0 clusters (CASSANDRA-6966)
 * Fix bad skip of sstables on slice query with composite start/finish (CASSANDRA-6825)
 * Fix unintended update with conditional statement (CASSANDRA-6893)
 * Fix map element access in IF (CASSANDRA-6914)
 * Avoid costly range calculations for range queries on system keyspaces
   (CASSANDRA-6906)
 * Fix SSTable not released if stream session fails (CASSANDRA-6818)
 * Avoid build failure due to ANTLR timeout (CASSANDRA-6991)
 * Queries on compact tables can return more rows that requested (CASSANDRA-7052)
 * USING TIMESTAMP for batches does not work (CASSANDRA-7053)
 * Fix performance regression from CASSANDRA-5614 (CASSANDRA-6949)
 * Ensure that batchlog and hint timeouts do not produce hints (CASSANDRA-7058)
 * Merge groupable mutations in TriggerExecutor#execute() (CASSANDRA-7047)
 * Plug holes in resource release when wiring up StreamSession (CASSANDRA-7073)
 * Re-add parameter columns to tracing session (CASSANDRA-6942)
 * Preserves CQL metadata when updating table from thrift (CASSANDRA-6831)
Merged from 1.2:
 * Fix nodetool display with vnodes (CASSANDRA-7082)
 * Add UNLOGGED, COUNTER options to BATCH documentation (CASSANDRA-6816)
 * add extra SSL cipher suites (CASSANDRA-6613)
 * fix nodetool getsstables for blob PK (CASSANDRA-6803)
 * Fix BatchlogManager#deleteBatch() use of millisecond timestamps
   (CASSANDRA-6822)
 * Continue assassinating even if the endpoint vanishes (CASSANDRA-6787)
 * Schedule schema pulls on change (CASSANDRA-6971)
 * Non-droppable verbs shouldn't be dropped from OTC (CASSANDRA-6980)
 * Shutdown batchlog executor in SS#drain() (CASSANDRA-7025)
 * Fix batchlog to account for CF truncation records (CASSANDRA-6999)
 * Fix CQLSH parsing of functions and BLOB literals (CASSANDRA-7018)
 * Properly load trustore in the native protocol (CASSANDRA-6847)
 * Always clean up references in SerializingCache (CASSANDRA-6994)
 * Don't shut MessagingService down when replacing a node (CASSANDRA-6476)
 * fix npe when doing -Dcassandra.fd_initial_value_ms (CASSANDRA-6751)


2.1.0-beta1
 * Add flush directory distinct from compaction directories (CASSANDRA-6357)
 * Require JNA by default (CASSANDRA-6575)
 * add listsnapshots command to nodetool (CASSANDRA-5742)
 * Introduce AtomicBTreeColumns (CASSANDRA-6271, 6692)
 * Multithreaded commitlog (CASSANDRA-3578)
 * allocate fixed index summary memory pool and resample cold index summaries 
   to use less memory (CASSANDRA-5519)
 * Removed multithreaded compaction (CASSANDRA-6142)
 * Parallelize fetching rows for low-cardinality indexes (CASSANDRA-1337)
 * change logging from log4j to logback (CASSANDRA-5883)
 * switch to LZ4 compression for internode communication (CASSANDRA-5887)
 * Stop using Thrift-generated Index* classes internally (CASSANDRA-5971)
 * Remove 1.2 network compatibility code (CASSANDRA-5960)
 * Remove leveled json manifest migration code (CASSANDRA-5996)
 * Remove CFDefinition (CASSANDRA-6253)
 * Use AtomicIntegerFieldUpdater in RefCountedMemory (CASSANDRA-6278)
 * User-defined types for CQL3 (CASSANDRA-5590)
 * Use of o.a.c.metrics in nodetool (CASSANDRA-5871, 6406)
 * Batch read from OTC's queue and cleanup (CASSANDRA-1632)
 * Secondary index support for collections (CASSANDRA-4511, 6383)
 * SSTable metadata(Stats.db) format change (CASSANDRA-6356)
 * Push composites support in the storage engine
   (CASSANDRA-5417, CASSANDRA-6520)
 * Add snapshot space used to cfstats (CASSANDRA-6231)
 * Add cardinality estimator for key count estimation (CASSANDRA-5906)
 * CF id is changed to be non-deterministic. Data dir/key cache are created
   uniquely for CF id (CASSANDRA-5202)
 * New counters implementation (CASSANDRA-6504)
 * Replace UnsortedColumns, EmptyColumns, TreeMapBackedSortedColumns with new
   ArrayBackedSortedColumns (CASSANDRA-6630, CASSANDRA-6662, CASSANDRA-6690)
 * Add option to use row cache with a given amount of rows (CASSANDRA-5357)
 * Avoid repairing already repaired data (CASSANDRA-5351)
 * Reject counter updates with USING TTL/TIMESTAMP (CASSANDRA-6649)
 * Replace index_interval with min/max_index_interval (CASSANDRA-6379)
 * Lift limitation that order by columns must be selected for IN queries (CASSANDRA-4911)


2.0.5
 * Reduce garbage generated by bloom filter lookups (CASSANDRA-6609)
 * Add ks.cf names to tombstone logging (CASSANDRA-6597)
 * Use LOCAL_QUORUM for LWT operations at LOCAL_SERIAL (CASSANDRA-6495)
 * Wait for gossip to settle before accepting client connections (CASSANDRA-4288)
 * Delete unfinished compaction incrementally (CASSANDRA-6086)
 * Allow specifying custom secondary index options in CQL3 (CASSANDRA-6480)
 * Improve replica pinning for cache efficiency in DES (CASSANDRA-6485)
 * Fix LOCAL_SERIAL from thrift (CASSANDRA-6584)
 * Don't special case received counts in CAS timeout exceptions (CASSANDRA-6595)
 * Add support for 2.1 global counter shards (CASSANDRA-6505)
 * Fix NPE when streaming connection is not yet established (CASSANDRA-6210)
 * Avoid rare duplicate read repair triggering (CASSANDRA-6606)
 * Fix paging discardFirst (CASSANDRA-6555)
 * Fix ArrayIndexOutOfBoundsException in 2ndary index query (CASSANDRA-6470)
 * Release sstables upon rebuilding 2i (CASSANDRA-6635)
 * Add AbstractCompactionStrategy.startup() method (CASSANDRA-6637)
 * SSTableScanner may skip rows during cleanup (CASSANDRA-6638)
 * sstables from stalled repair sessions can resurrect deleted data (CASSANDRA-6503)
 * Switch stress to use ITransportFactory (CASSANDRA-6641)
 * Fix IllegalArgumentException during prepare (CASSANDRA-6592)
 * Fix possible loss of 2ndary index entries during compaction (CASSANDRA-6517)
 * Fix direct Memory on architectures that do not support unaligned long access
   (CASSANDRA-6628)
 * Let scrub optionally skip broken counter partitions (CASSANDRA-5930)
Merged from 1.2:
 * fsync compression metadata (CASSANDRA-6531)
 * Validate CF existence on execution for prepared statement (CASSANDRA-6535)
 * Add ability to throttle batchlog replay (CASSANDRA-6550)
 * Fix executing LOCAL_QUORUM with SimpleStrategy (CASSANDRA-6545)
 * Avoid StackOverflow when using large IN queries (CASSANDRA-6567)
 * Nodetool upgradesstables includes secondary indexes (CASSANDRA-6598)
 * Paginate batchlog replay (CASSANDRA-6569)
 * skip blocking on streaming during drain (CASSANDRA-6603)
 * Improve error message when schema doesn't match loaded sstable (CASSANDRA-6262)
 * Add properties to adjust FD initial value and max interval (CASSANDRA-4375)
 * Fix preparing with batch and delete from collection (CASSANDRA-6607)
 * Fix ABSC reverse iterator's remove() method (CASSANDRA-6629)
 * Handle host ID conflicts properly (CASSANDRA-6615)
 * Move handling of migration event source to solve bootstrap race. (CASSANDRA-6648)
 * Make sure compaction throughput value doesn't overflow with int math (CASSANDRA-6647)


2.0.4
 * Allow removing snapshots of no-longer-existing CFs (CASSANDRA-6418)
 * add StorageService.stopDaemon() (CASSANDRA-4268)
 * add IRE for invalid CF supplied to get_count (CASSANDRA-5701)
 * add client encryption support to sstableloader (CASSANDRA-6378)
 * Fix accept() loop for SSL sockets post-shutdown (CASSANDRA-6468)
 * Fix size-tiered compaction in LCS L0 (CASSANDRA-6496)
 * Fix assertion failure in filterColdSSTables (CASSANDRA-6483)
 * Fix row tombstones in larger-than-memory compactions (CASSANDRA-6008)
 * Fix cleanup ClassCastException (CASSANDRA-6462)
 * Reduce gossip memory use by interning VersionedValue strings (CASSANDRA-6410)
 * Allow specifying datacenters to participate in a repair (CASSANDRA-6218)
 * Fix divide-by-zero in PCI (CASSANDRA-6403)
 * Fix setting last compacted key in the wrong level for LCS (CASSANDRA-6284)
 * Add millisecond precision formats to the timestamp parser (CASSANDRA-6395)
 * Expose a total memtable size metric for a CF (CASSANDRA-6391)
 * cqlsh: handle symlinks properly (CASSANDRA-6425)
 * Fix potential infinite loop when paging query with IN (CASSANDRA-6464)
 * Fix assertion error in AbstractQueryPager.discardFirst (CASSANDRA-6447)
 * Fix streaming older SSTable yields unnecessary tombstones (CASSANDRA-6527)
Merged from 1.2:
 * Improved error message on bad properties in DDL queries (CASSANDRA-6453)
 * Randomize batchlog candidates selection (CASSANDRA-6481)
 * Fix thundering herd on endpoint cache invalidation (CASSANDRA-6345, 6485)
 * Improve batchlog write performance with vnodes (CASSANDRA-6488)
 * cqlsh: quote single quotes in strings inside collections (CASSANDRA-6172)
 * Improve gossip performance for typical messages (CASSANDRA-6409)
 * Throw IRE if a prepared statement has more markers than supported 
   (CASSANDRA-5598)
 * Expose Thread metrics for the native protocol server (CASSANDRA-6234)
 * Change snapshot response message verb to INTERNAL to avoid dropping it 
   (CASSANDRA-6415)
 * Warn when collection read has > 65K elements (CASSANDRA-5428)
 * Fix cache persistence when both row and key cache are enabled 
   (CASSANDRA-6413)
 * (Hadoop) add describe_local_ring (CASSANDRA-6268)
 * Fix handling of concurrent directory creation failure (CASSANDRA-6459)
 * Allow executing CREATE statements multiple times (CASSANDRA-6471)
 * Don't send confusing info with timeouts (CASSANDRA-6491)
 * Don't resubmit counter mutation runnables internally (CASSANDRA-6427)
 * Don't drop local mutations without a hint (CASSANDRA-6510)
 * Don't allow null max_hint_window_in_ms (CASSANDRA-6419)
 * Validate SliceRange start and finish lengths (CASSANDRA-6521)


2.0.3
 * Fix FD leak on slice read path (CASSANDRA-6275)
 * Cancel read meter task when closing SSTR (CASSANDRA-6358)
 * free off-heap IndexSummary during bulk (CASSANDRA-6359)
 * Recover from IOException in accept() thread (CASSANDRA-6349)
 * Improve Gossip tolerance of abnormally slow tasks (CASSANDRA-6338)
 * Fix trying to hint timed out counter writes (CASSANDRA-6322)
 * Allow restoring specific columnfamilies from archived CL (CASSANDRA-4809)
 * Avoid flushing compaction_history after each operation (CASSANDRA-6287)
 * Fix repair assertion error when tombstones expire (CASSANDRA-6277)
 * Skip loading corrupt key cache (CASSANDRA-6260)
 * Fixes for compacting larger-than-memory rows (CASSANDRA-6274)
 * Compact hottest sstables first and optionally omit coldest from
   compaction entirely (CASSANDRA-6109)
 * Fix modifying column_metadata from thrift (CASSANDRA-6182)
 * cqlsh: fix LIST USERS output (CASSANDRA-6242)
 * Add IRequestSink interface (CASSANDRA-6248)
 * Update memtable size while flushing (CASSANDRA-6249)
 * Provide hooks around CQL2/CQL3 statement execution (CASSANDRA-6252)
 * Require Permission.SELECT for CAS updates (CASSANDRA-6247)
 * New CQL-aware SSTableWriter (CASSANDRA-5894)
 * Reject CAS operation when the protocol v1 is used (CASSANDRA-6270)
 * Correctly throw error when frame too large (CASSANDRA-5981)
 * Fix serialization bug in PagedRange with 2ndary indexes (CASSANDRA-6299)
 * Fix CQL3 table validation in Thrift (CASSANDRA-6140)
 * Fix bug missing results with IN clauses (CASSANDRA-6327)
 * Fix paging with reversed slices (CASSANDRA-6343)
 * Set minTimestamp correctly to be able to drop expired sstables (CASSANDRA-6337)
 * Support NaN and Infinity as float literals (CASSANDRA-6003)
 * Remove RF from nodetool ring output (CASSANDRA-6289)
 * Fix attempting to flush empty rows (CASSANDRA-6374)
 * Fix potential out of bounds exception when paging (CASSANDRA-6333)
Merged from 1.2:
 * Optimize FD phi calculation (CASSANDRA-6386)
 * Improve initial FD phi estimate when starting up (CASSANDRA-6385)
 * Don't list CQL3 table in CLI describe even if named explicitely 
   (CASSANDRA-5750)
 * Invalidate row cache when dropping CF (CASSANDRA-6351)
 * add non-jamm path for cached statements (CASSANDRA-6293)
 * add windows bat files for shell commands (CASSANDRA-6145)
 * Require logging in for Thrift CQL2/3 statement preparation (CASSANDRA-6254)
 * restrict max_num_tokens to 1536 (CASSANDRA-6267)
 * Nodetool gets default JMX port from cassandra-env.sh (CASSANDRA-6273)
 * make calculatePendingRanges asynchronous (CASSANDRA-6244)
 * Remove blocking flushes in gossip thread (CASSANDRA-6297)
 * Fix potential socket leak in connectionpool creation (CASSANDRA-6308)
 * Allow LOCAL_ONE/LOCAL_QUORUM to work with SimpleStrategy (CASSANDRA-6238)
 * cqlsh: handle 'null' as session duration (CASSANDRA-6317)
 * Fix json2sstable handling of range tombstones (CASSANDRA-6316)
 * Fix missing one row in reverse query (CASSANDRA-6330)
 * Fix reading expired row value from row cache (CASSANDRA-6325)
 * Fix AssertionError when doing set element deletion (CASSANDRA-6341)
 * Make CL code for the native protocol match the one in C* 2.0
   (CASSANDRA-6347)
 * Disallow altering CQL3 table from thrift (CASSANDRA-6370)
 * Fix size computation of prepared statement (CASSANDRA-6369)


2.0.2
 * Update FailureDetector to use nanontime (CASSANDRA-4925)
 * Fix FileCacheService regressions (CASSANDRA-6149)
 * Never return WriteTimeout for CL.ANY (CASSANDRA-6132)
 * Fix race conditions in bulk loader (CASSANDRA-6129)
 * Add configurable metrics reporting (CASSANDRA-4430)
 * drop queries exceeding a configurable number of tombstones (CASSANDRA-6117)
 * Track and persist sstable read activity (CASSANDRA-5515)
 * Fixes for speculative retry (CASSANDRA-5932, CASSANDRA-6194)
 * Improve memory usage of metadata min/max column names (CASSANDRA-6077)
 * Fix thrift validation refusing row markers on CQL3 tables (CASSANDRA-6081)
 * Fix insertion of collections with CAS (CASSANDRA-6069)
 * Correctly send metadata on SELECT COUNT (CASSANDRA-6080)
 * Track clients' remote addresses in ClientState (CASSANDRA-6070)
 * Create snapshot dir if it does not exist when migrating
   leveled manifest (CASSANDRA-6093)
 * make sequential nodetool repair the default (CASSANDRA-5950)
 * Add more hooks for compaction strategy implementations (CASSANDRA-6111)
 * Fix potential NPE on composite 2ndary indexes (CASSANDRA-6098)
 * Delete can potentially be skipped in batch (CASSANDRA-6115)
 * Allow alter keyspace on system_traces (CASSANDRA-6016)
 * Disallow empty column names in cql (CASSANDRA-6136)
 * Use Java7 file-handling APIs and fix file moving on Windows (CASSANDRA-5383)
 * Save compaction history to system keyspace (CASSANDRA-5078)
 * Fix NPE if StorageService.getOperationMode() is executed before full startup (CASSANDRA-6166)
 * CQL3: support pre-epoch longs for TimestampType (CASSANDRA-6212)
 * Add reloadtriggers command to nodetool (CASSANDRA-4949)
 * cqlsh: ignore empty 'value alias' in DESCRIBE (CASSANDRA-6139)
 * Fix sstable loader (CASSANDRA-6205)
 * Reject bootstrapping if the node already exists in gossip (CASSANDRA-5571)
 * Fix NPE while loading paxos state (CASSANDRA-6211)
 * cqlsh: add SHOW SESSION <tracing-session> command (CASSANDRA-6228)
Merged from 1.2:
 * (Hadoop) Require CFRR batchSize to be at least 2 (CASSANDRA-6114)
 * Add a warning for small LCS sstable size (CASSANDRA-6191)
 * Add ability to list specific KS/CF combinations in nodetool cfstats (CASSANDRA-4191)
 * Mark CF clean if a mutation raced the drop and got it marked dirty (CASSANDRA-5946)
 * Add a LOCAL_ONE consistency level (CASSANDRA-6202)
 * Limit CQL prepared statement cache by size instead of count (CASSANDRA-6107)
 * Tracing should log write failure rather than raw exceptions (CASSANDRA-6133)
 * lock access to TM.endpointToHostIdMap (CASSANDRA-6103)
 * Allow estimated memtable size to exceed slab allocator size (CASSANDRA-6078)
 * Start MeteredFlusher earlier to prevent OOM during CL replay (CASSANDRA-6087)
 * Avoid sending Truncate command to fat clients (CASSANDRA-6088)
 * Allow where clause conditions to be in parenthesis (CASSANDRA-6037)
 * Do not open non-ssl storage port if encryption option is all (CASSANDRA-3916)
 * Move batchlog replay to its own executor (CASSANDRA-6079)
 * Add tombstone debug threshold and histogram (CASSANDRA-6042, 6057)
 * Enable tcp keepalive on incoming connections (CASSANDRA-4053)
 * Fix fat client schema pull NPE (CASSANDRA-6089)
 * Fix memtable flushing for indexed tables (CASSANDRA-6112)
 * Fix skipping columns with multiple slices (CASSANDRA-6119)
 * Expose connected thrift + native client counts (CASSANDRA-5084)
 * Optimize auth setup (CASSANDRA-6122)
 * Trace index selection (CASSANDRA-6001)
 * Update sstablesPerReadHistogram to use biased sampling (CASSANDRA-6164)
 * Log UnknownColumnfamilyException when closing socket (CASSANDRA-5725)
 * Properly error out on CREATE INDEX for counters table (CASSANDRA-6160)
 * Handle JMX notification failure for repair (CASSANDRA-6097)
 * (Hadoop) Fetch no more than 128 splits in parallel (CASSANDRA-6169)
 * stress: add username/password authentication support (CASSANDRA-6068)
 * Fix indexed queries with row cache enabled on parent table (CASSANDRA-5732)
 * Fix compaction race during columnfamily drop (CASSANDRA-5957)
 * Fix validation of empty column names for compact tables (CASSANDRA-6152)
 * Skip replaying mutations that pass CRC but fail to deserialize (CASSANDRA-6183)
 * Rework token replacement to use replace_address (CASSANDRA-5916)
 * Fix altering column types (CASSANDRA-6185)
 * cqlsh: fix CREATE/ALTER WITH completion (CASSANDRA-6196)
 * add windows bat files for shell commands (CASSANDRA-6145)
 * Fix potential stack overflow during range tombstones insertion (CASSANDRA-6181)
 * (Hadoop) Make LOCAL_ONE the default consistency level (CASSANDRA-6214)


2.0.1
 * Fix bug that could allow reading deleted data temporarily (CASSANDRA-6025)
 * Improve memory use defaults (CASSANDRA-6059)
 * Make ThriftServer more easlly extensible (CASSANDRA-6058)
 * Remove Hadoop dependency from ITransportFactory (CASSANDRA-6062)
 * add file_cache_size_in_mb setting (CASSANDRA-5661)
 * Improve error message when yaml contains invalid properties (CASSANDRA-5958)
 * Improve leveled compaction's ability to find non-overlapping L0 compactions
   to work on concurrently (CASSANDRA-5921)
 * Notify indexer of columns shadowed by range tombstones (CASSANDRA-5614)
 * Log Merkle tree stats (CASSANDRA-2698)
 * Switch from crc32 to adler32 for compressed sstable checksums (CASSANDRA-5862)
 * Improve offheap memcpy performance (CASSANDRA-5884)
 * Use a range aware scanner for cleanup (CASSANDRA-2524)
 * Cleanup doesn't need to inspect sstables that contain only local data
   (CASSANDRA-5722)
 * Add ability for CQL3 to list partition keys (CASSANDRA-4536)
 * Improve native protocol serialization (CASSANDRA-5664)
 * Upgrade Thrift to 0.9.1 (CASSANDRA-5923)
 * Require superuser status for adding triggers (CASSANDRA-5963)
 * Make standalone scrubber handle old and new style leveled manifest
   (CASSANDRA-6005)
 * Fix paxos bugs (CASSANDRA-6012, 6013, 6023)
 * Fix paged ranges with multiple replicas (CASSANDRA-6004)
 * Fix potential AssertionError during tracing (CASSANDRA-6041)
 * Fix NPE in sstablesplit (CASSANDRA-6027)
 * Migrate pre-2.0 key/value/column aliases to system.schema_columns
   (CASSANDRA-6009)
 * Paging filter empty rows too agressively (CASSANDRA-6040)
 * Support variadic parameters for IN clauses (CASSANDRA-4210)
 * cqlsh: return the result of CAS writes (CASSANDRA-5796)
 * Fix validation of IN clauses with 2ndary indexes (CASSANDRA-6050)
 * Support named bind variables in CQL (CASSANDRA-6033)
Merged from 1.2:
 * Allow cache-keys-to-save to be set at runtime (CASSANDRA-5980)
 * Avoid second-guessing out-of-space state (CASSANDRA-5605)
 * Tuning knobs for dealing with large blobs and many CFs (CASSANDRA-5982)
 * (Hadoop) Fix CQLRW for thrift tables (CASSANDRA-6002)
 * Fix possible divide-by-zero in HHOM (CASSANDRA-5990)
 * Allow local batchlog writes for CL.ANY (CASSANDRA-5967)
 * Upgrade metrics-core to version 2.2.0 (CASSANDRA-5947)
 * Fix CqlRecordWriter with composite keys (CASSANDRA-5949)
 * Add snitch, schema version, cluster, partitioner to JMX (CASSANDRA-5881)
 * Allow disabling SlabAllocator (CASSANDRA-5935)
 * Make user-defined compaction JMX blocking (CASSANDRA-4952)
 * Fix streaming does not transfer wrapped range (CASSANDRA-5948)
 * Fix loading index summary containing empty key (CASSANDRA-5965)
 * Correctly handle limits in CompositesSearcher (CASSANDRA-5975)
 * Pig: handle CQL collections (CASSANDRA-5867)
 * Pass the updated cf to the PRSI index() method (CASSANDRA-5999)
 * Allow empty CQL3 batches (as no-op) (CASSANDRA-5994)
 * Support null in CQL3 functions (CASSANDRA-5910)
 * Replace the deprecated MapMaker with CacheLoader (CASSANDRA-6007)
 * Add SSTableDeletingNotification to DataTracker (CASSANDRA-6010)
 * Fix snapshots in use get deleted during snapshot repair (CASSANDRA-6011)
 * Move hints and exception count to o.a.c.metrics (CASSANDRA-6017)
 * Fix memory leak in snapshot repair (CASSANDRA-6047)
 * Fix sstable2sjon for CQL3 tables (CASSANDRA-5852)


2.0.0
 * Fix thrift validation when inserting into CQL3 tables (CASSANDRA-5138)
 * Fix periodic memtable flushing behavior with clean memtables (CASSANDRA-5931)
 * Fix dateOf() function for pre-2.0 timestamp columns (CASSANDRA-5928)
 * Fix SSTable unintentionally loads BF when opened for batch (CASSANDRA-5938)
 * Add stream session progress to JMX (CASSANDRA-4757)
 * Fix NPE during CAS operation (CASSANDRA-5925)
Merged from 1.2:
 * Fix getBloomFilterDiskSpaceUsed for AlwaysPresentFilter (CASSANDRA-5900)
 * Don't announce schema version until we've loaded the changes locally
   (CASSANDRA-5904)
 * Fix to support off heap bloom filters size greater than 2 GB (CASSANDRA-5903)
 * Properly handle parsing huge map and set literals (CASSANDRA-5893)


2.0.0-rc2
 * enable vnodes by default (CASSANDRA-5869)
 * fix CAS contention timeout (CASSANDRA-5830)
 * fix HsHa to respect max frame size (CASSANDRA-4573)
 * Fix (some) 2i on composite components omissions (CASSANDRA-5851)
 * cqlsh: add DESCRIBE FULL SCHEMA variant (CASSANDRA-5880)
Merged from 1.2:
 * Correctly validate sparse composite cells in scrub (CASSANDRA-5855)
 * Add KeyCacheHitRate metric to CF metrics (CASSANDRA-5868)
 * cqlsh: add support for multiline comments (CASSANDRA-5798)
 * Handle CQL3 SELECT duplicate IN restrictions on clustering columns
   (CASSANDRA-5856)


2.0.0-rc1
 * improve DecimalSerializer performance (CASSANDRA-5837)
 * fix potential spurious wakeup in AsyncOneResponse (CASSANDRA-5690)
 * fix schema-related trigger issues (CASSANDRA-5774)
 * Better validation when accessing CQL3 table from thrift (CASSANDRA-5138)
 * Fix assertion error during repair (CASSANDRA-5801)
 * Fix range tombstone bug (CASSANDRA-5805)
 * DC-local CAS (CASSANDRA-5797)
 * Add a native_protocol_version column to the system.local table (CASSANRDA-5819)
 * Use index_interval from cassandra.yaml when upgraded (CASSANDRA-5822)
 * Fix buffer underflow on socket close (CASSANDRA-5792)
Merged from 1.2:
 * Fix reading DeletionTime from 1.1-format sstables (CASSANDRA-5814)
 * cqlsh: add collections support to COPY (CASSANDRA-5698)
 * retry important messages for any IOException (CASSANDRA-5804)
 * Allow empty IN relations in SELECT/UPDATE/DELETE statements (CASSANDRA-5626)
 * cqlsh: fix crashing on Windows due to libedit detection (CASSANDRA-5812)
 * fix bulk-loading compressed sstables (CASSANDRA-5820)
 * (Hadoop) fix quoting in CqlPagingRecordReader and CqlRecordWriter 
   (CASSANDRA-5824)
 * update default LCS sstable size to 160MB (CASSANDRA-5727)
 * Allow compacting 2Is via nodetool (CASSANDRA-5670)
 * Hex-encode non-String keys in OPP (CASSANDRA-5793)
 * nodetool history logging (CASSANDRA-5823)
 * (Hadoop) fix support for Thrift tables in CqlPagingRecordReader 
   (CASSANDRA-5752)
 * add "all time blocked" to StatusLogger output (CASSANDRA-5825)
 * Future-proof inter-major-version schema migrations (CASSANDRA-5845)
 * (Hadoop) add CqlPagingRecordReader support for ReversedType in Thrift table
   (CASSANDRA-5718)
 * Add -no-snapshot option to scrub (CASSANDRA-5891)
 * Fix to support off heap bloom filters size greater than 2 GB (CASSANDRA-5903)
 * Properly handle parsing huge map and set literals (CASSANDRA-5893)
 * Fix LCS L0 compaction may overlap in L1 (CASSANDRA-5907)
 * New sstablesplit tool to split large sstables offline (CASSANDRA-4766)
 * Fix potential deadlock in native protocol server (CASSANDRA-5926)
 * Disallow incompatible type change in CQL3 (CASSANDRA-5882)
Merged from 1.1:
 * Correctly validate sparse composite cells in scrub (CASSANDRA-5855)


2.0.0-beta2
 * Replace countPendingHints with Hints Created metric (CASSANDRA-5746)
 * Allow nodetool with no args, and with help to run without a server (CASSANDRA-5734)
 * Cleanup AbstractType/TypeSerializer classes (CASSANDRA-5744)
 * Remove unimplemented cli option schema-mwt (CASSANDRA-5754)
 * Support range tombstones in thrift (CASSANDRA-5435)
 * Normalize table-manipulating CQL3 statements' class names (CASSANDRA-5759)
 * cqlsh: add missing table options to DESCRIBE output (CASSANDRA-5749)
 * Fix assertion error during repair (CASSANDRA-5757)
 * Fix bulkloader (CASSANDRA-5542)
 * Add LZ4 compression to the native protocol (CASSANDRA-5765)
 * Fix bugs in the native protocol v2 (CASSANDRA-5770)
 * CAS on 'primary key only' table (CASSANDRA-5715)
 * Support streaming SSTables of old versions (CASSANDRA-5772)
 * Always respect protocol version in native protocol (CASSANDRA-5778)
 * Fix ConcurrentModificationException during streaming (CASSANDRA-5782)
 * Update deletion timestamp in Commit#updatesWithPaxosTime (CASSANDRA-5787)
 * Thrift cas() method crashes if input columns are not sorted (CASSANDRA-5786)
 * Order columns names correctly when querying for CAS (CASSANDRA-5788)
 * Fix streaming retry (CASSANDRA-5775)
Merged from 1.2:
 * if no seeds can be a reached a node won't start in a ring by itself (CASSANDRA-5768)
 * add cassandra.unsafesystem property (CASSANDRA-5704)
 * (Hadoop) quote identifiers in CqlPagingRecordReader (CASSANDRA-5763)
 * Add replace_node functionality for vnodes (CASSANDRA-5337)
 * Add timeout events to query traces (CASSANDRA-5520)
 * Fix serialization of the LEFT gossip value (CASSANDRA-5696)
 * Pig: support for cql3 tables (CASSANDRA-5234)
 * Fix skipping range tombstones with reverse queries (CASSANDRA-5712)
 * Expire entries out of ThriftSessionManager (CASSANDRA-5719)
 * Don't keep ancestor information in memory (CASSANDRA-5342)
 * Expose native protocol server status in nodetool info (CASSANDRA-5735)
 * Fix pathetic performance of range tombstones (CASSANDRA-5677)
 * Fix querying with an empty (impossible) range (CASSANDRA-5573)
 * cqlsh: handle CUSTOM 2i in DESCRIBE output (CASSANDRA-5760)
 * Fix minor bug in Range.intersects(Bound) (CASSANDRA-5771)
 * cqlsh: handle disabled compression in DESCRIBE output (CASSANDRA-5766)
 * Ensure all UP events are notified on the native protocol (CASSANDRA-5769)
 * Fix formatting of sstable2json with multiple -k arguments (CASSANDRA-5781)
 * Don't rely on row marker for queries in general to hide lost markers
   after TTL expires (CASSANDRA-5762)
 * Sort nodetool help output (CASSANDRA-5776)
 * Fix column expiring during 2 phases compaction (CASSANDRA-5799)
 * now() is being rejected in INSERTs when inside collections (CASSANDRA-5795)


2.0.0-beta1
 * Add support for indexing clustered columns (CASSANDRA-5125)
 * Removed on-heap row cache (CASSANDRA-5348)
 * use nanotime consistently for node-local timeouts (CASSANDRA-5581)
 * Avoid unnecessary second pass on name-based queries (CASSANDRA-5577)
 * Experimental triggers (CASSANDRA-1311)
 * JEMalloc support for off-heap allocation (CASSANDRA-3997)
 * Single-pass compaction (CASSANDRA-4180)
 * Removed token range bisection (CASSANDRA-5518)
 * Removed compatibility with pre-1.2.5 sstables and network messages
   (CASSANDRA-5511)
 * removed PBSPredictor (CASSANDRA-5455)
 * CAS support (CASSANDRA-5062, 5441, 5442, 5443, 5619, 5667)
 * Leveled compaction performs size-tiered compactions in L0 
   (CASSANDRA-5371, 5439)
 * Add yaml network topology snitch for mixed ec2/other envs (CASSANDRA-5339)
 * Log when a node is down longer than the hint window (CASSANDRA-4554)
 * Optimize tombstone creation for ExpiringColumns (CASSANDRA-4917)
 * Improve LeveledScanner work estimation (CASSANDRA-5250, 5407)
 * Replace compaction lock with runWithCompactionsDisabled (CASSANDRA-3430)
 * Change Message IDs to ints (CASSANDRA-5307)
 * Move sstable level information into the Stats component, removing the
   need for a separate Manifest file (CASSANDRA-4872)
 * avoid serializing to byte[] on commitlog append (CASSANDRA-5199)
 * make index_interval configurable per columnfamily (CASSANDRA-3961, CASSANDRA-5650)
 * add default_time_to_live (CASSANDRA-3974)
 * add memtable_flush_period_in_ms (CASSANDRA-4237)
 * replace supercolumns internally by composites (CASSANDRA-3237, 5123)
 * upgrade thrift to 0.9.0 (CASSANDRA-3719)
 * drop unnecessary keyspace parameter from user-defined compaction API 
   (CASSANDRA-5139)
 * more robust solution to incomplete compactions + counters (CASSANDRA-5151)
 * Change order of directory searching for c*.in.sh (CASSANDRA-3983)
 * Add tool to reset SSTable compaction level for LCS (CASSANDRA-5271)
 * Allow custom configuration loader (CASSANDRA-5045)
 * Remove memory emergency pressure valve logic (CASSANDRA-3534)
 * Reduce request latency with eager retry (CASSANDRA-4705)
 * cqlsh: Remove ASSUME command (CASSANDRA-5331)
 * Rebuild BF when loading sstables if bloom_filter_fp_chance
   has changed since compaction (CASSANDRA-5015)
 * remove row-level bloom filters (CASSANDRA-4885)
 * Change Kernel Page Cache skipping into row preheating (disabled by default)
   (CASSANDRA-4937)
 * Improve repair by deciding on a gcBefore before sending
   out TreeRequests (CASSANDRA-4932)
 * Add an official way to disable compactions (CASSANDRA-5074)
 * Reenable ALTER TABLE DROP with new semantics (CASSANDRA-3919)
 * Add binary protocol versioning (CASSANDRA-5436)
 * Swap THshaServer for TThreadedSelectorServer (CASSANDRA-5530)
 * Add alias support to SELECT statement (CASSANDRA-5075)
 * Don't create empty RowMutations in CommitLogReplayer (CASSANDRA-5541)
 * Use range tombstones when dropping cfs/columns from schema (CASSANDRA-5579)
 * cqlsh: drop CQL2/CQL3-beta support (CASSANDRA-5585)
 * Track max/min column names in sstables to be able to optimize slice
   queries (CASSANDRA-5514, CASSANDRA-5595, CASSANDRA-5600)
 * Binary protocol: allow batching already prepared statements (CASSANDRA-4693)
 * Allow preparing timestamp, ttl and limit in CQL3 queries (CASSANDRA-4450)
 * Support native link w/o JNA in Java7 (CASSANDRA-3734)
 * Use SASL authentication in binary protocol v2 (CASSANDRA-5545)
 * Replace Thrift HsHa with LMAX Disruptor based implementation (CASSANDRA-5582)
 * cqlsh: Add row count to SELECT output (CASSANDRA-5636)
 * Include a timestamp with all read commands to determine column expiration
   (CASSANDRA-5149)
 * Streaming 2.0 (CASSANDRA-5286, 5699)
 * Conditional create/drop ks/table/index statements in CQL3 (CASSANDRA-2737)
 * more pre-table creation property validation (CASSANDRA-5693)
 * Redesign repair messages (CASSANDRA-5426)
 * Fix ALTER RENAME post-5125 (CASSANDRA-5702)
 * Disallow renaming a 2ndary indexed column (CASSANDRA-5705)
 * Rename Table to Keyspace (CASSANDRA-5613)
 * Ensure changing column_index_size_in_kb on different nodes don't corrupt the
   sstable (CASSANDRA-5454)
 * Move resultset type information into prepare, not execute (CASSANDRA-5649)
 * Auto paging in binary protocol (CASSANDRA-4415, 5714)
 * Don't tie client side use of AbstractType to JDBC (CASSANDRA-4495)
 * Adds new TimestampType to replace DateType (CASSANDRA-5723, CASSANDRA-5729)
Merged from 1.2:
 * make starting native protocol server idempotent (CASSANDRA-5728)
 * Fix loading key cache when a saved entry is no longer valid (CASSANDRA-5706)
 * Fix serialization of the LEFT gossip value (CASSANDRA-5696)
 * cqlsh: Don't show 'null' in place of empty values (CASSANDRA-5675)
 * Race condition in detecting version on a mixed 1.1/1.2 cluster
   (CASSANDRA-5692)
 * Fix skipping range tombstones with reverse queries (CASSANDRA-5712)
 * Expire entries out of ThriftSessionManager (CASSANRDA-5719)
 * Don't keep ancestor information in memory (CASSANDRA-5342)
 * cqlsh: fix handling of semicolons inside BATCH queries (CASSANDRA-5697)


1.2.6
 * Fix tracing when operation completes before all responses arrive 
   (CASSANDRA-5668)
 * Fix cross-DC mutation forwarding (CASSANDRA-5632)
 * Reduce SSTableLoader memory usage (CASSANDRA-5555)
 * Scale hinted_handoff_throttle_in_kb to cluster size (CASSANDRA-5272)
 * (Hadoop) Add CQL3 input/output formats (CASSANDRA-4421, 5622)
 * (Hadoop) Fix InputKeyRange in CFIF (CASSANDRA-5536)
 * Fix dealing with ridiculously large max sstable sizes in LCS (CASSANDRA-5589)
 * Ignore pre-truncate hints (CASSANDRA-4655)
 * Move System.exit on OOM into a separate thread (CASSANDRA-5273)
 * Write row markers when serializing schema (CASSANDRA-5572)
 * Check only SSTables for the requested range when streaming (CASSANDRA-5569)
 * Improve batchlog replay behavior and hint ttl handling (CASSANDRA-5314)
 * Exclude localTimestamp from validation for tombstones (CASSANDRA-5398)
 * cqlsh: add custom prompt support (CASSANDRA-5539)
 * Reuse prepared statements in hot auth queries (CASSANDRA-5594)
 * cqlsh: add vertical output option (see EXPAND) (CASSANDRA-5597)
 * Add a rate limit option to stress (CASSANDRA-5004)
 * have BulkLoader ignore snapshots directories (CASSANDRA-5587) 
 * fix SnitchProperties logging context (CASSANDRA-5602)
 * Expose whether jna is enabled and memory is locked via JMX (CASSANDRA-5508)
 * cqlsh: fix COPY FROM with ReversedType (CASSANDRA-5610)
 * Allow creating CUSTOM indexes on collections (CASSANDRA-5615)
 * Evaluate now() function at execution time (CASSANDRA-5616)
 * Expose detailed read repair metrics (CASSANDRA-5618)
 * Correct blob literal + ReversedType parsing (CASSANDRA-5629)
 * Allow GPFS to prefer the internal IP like EC2MRS (CASSANDRA-5630)
 * fix help text for -tspw cassandra-cli (CASSANDRA-5643)
 * don't throw away initial causes exceptions for internode encryption issues 
   (CASSANDRA-5644)
 * Fix message spelling errors for cql select statements (CASSANDRA-5647)
 * Suppress custom exceptions thru jmx (CASSANDRA-5652)
 * Update CREATE CUSTOM INDEX syntax (CASSANDRA-5639)
 * Fix PermissionDetails.equals() method (CASSANDRA-5655)
 * Never allow partition key ranges in CQL3 without token() (CASSANDRA-5666)
 * Gossiper incorrectly drops AppState for an upgrading node (CASSANDRA-5660)
 * Connection thrashing during multi-region ec2 during upgrade, due to 
   messaging version (CASSANDRA-5669)
 * Avoid over reconnecting in EC2MRS (CASSANDRA-5678)
 * Fix ReadResponseSerializer.serializedSize() for digest reads (CASSANDRA-5476)
 * allow sstable2json on 2i CFs (CASSANDRA-5694)
Merged from 1.1:
 * Remove buggy thrift max message length option (CASSANDRA-5529)
 * Fix NPE in Pig's widerow mode (CASSANDRA-5488)
 * Add split size parameter to Pig and disable split combination (CASSANDRA-5544)


1.2.5
 * make BytesToken.toString only return hex bytes (CASSANDRA-5566)
 * Ensure that submitBackground enqueues at least one task (CASSANDRA-5554)
 * fix 2i updates with identical values and timestamps (CASSANDRA-5540)
 * fix compaction throttling bursty-ness (CASSANDRA-4316)
 * reduce memory consumption of IndexSummary (CASSANDRA-5506)
 * remove per-row column name bloom filters (CASSANDRA-5492)
 * Include fatal errors in trace events (CASSANDRA-5447)
 * Ensure that PerRowSecondaryIndex is notified of row-level deletes
   (CASSANDRA-5445)
 * Allow empty blob literals in CQL3 (CASSANDRA-5452)
 * Fix streaming RangeTombstones at column index boundary (CASSANDRA-5418)
 * Fix preparing statements when current keyspace is not set (CASSANDRA-5468)
 * Fix SemanticVersion.isSupportedBy minor/patch handling (CASSANDRA-5496)
 * Don't provide oldCfId for post-1.1 system cfs (CASSANDRA-5490)
 * Fix primary range ignores replication strategy (CASSANDRA-5424)
 * Fix shutdown of binary protocol server (CASSANDRA-5507)
 * Fix repair -snapshot not working (CASSANDRA-5512)
 * Set isRunning flag later in binary protocol server (CASSANDRA-5467)
 * Fix use of CQL3 functions with descending clustering order (CASSANDRA-5472)
 * Disallow renaming columns one at a time for thrift table in CQL3
   (CASSANDRA-5531)
 * cqlsh: add CLUSTERING ORDER BY support to DESCRIBE (CASSANDRA-5528)
 * Add custom secondary index support to CQL3 (CASSANDRA-5484)
 * Fix repair hanging silently on unexpected error (CASSANDRA-5229)
 * Fix Ec2Snitch regression introduced by CASSANDRA-5171 (CASSANDRA-5432)
 * Add nodetool enablebackup/disablebackup (CASSANDRA-5556)
 * cqlsh: fix DESCRIBE after case insensitive USE (CASSANDRA-5567)
Merged from 1.1
 * Add retry mechanism to OTC for non-droppable_verbs (CASSANDRA-5393)
 * Use allocator information to improve memtable memory usage estimate
   (CASSANDRA-5497)
 * Fix trying to load deleted row into row cache on startup (CASSANDRA-4463)
 * fsync leveled manifest to avoid corruption (CASSANDRA-5535)
 * Fix Bound intersection computation (CASSANDRA-5551)
 * sstablescrub now respects max memory size in cassandra.in.sh (CASSANDRA-5562)


1.2.4
 * Ensure that PerRowSecondaryIndex updates see the most recent values
   (CASSANDRA-5397)
 * avoid duplicate index entries ind PrecompactedRow and 
   ParallelCompactionIterable (CASSANDRA-5395)
 * remove the index entry on oldColumn when new column is a tombstone 
   (CASSANDRA-5395)
 * Change default stream throughput from 400 to 200 mbps (CASSANDRA-5036)
 * Gossiper logs DOWN for symmetry with UP (CASSANDRA-5187)
 * Fix mixing prepared statements between keyspaces (CASSANDRA-5352)
 * Fix consistency level during bootstrap - strike 3 (CASSANDRA-5354)
 * Fix transposed arguments in AlreadyExistsException (CASSANDRA-5362)
 * Improve asynchronous hint delivery (CASSANDRA-5179)
 * Fix Guava dependency version (12.0 -> 13.0.1) for Maven (CASSANDRA-5364)
 * Validate that provided CQL3 collection value are < 64K (CASSANDRA-5355)
 * Make upgradeSSTable skip current version sstables by default (CASSANDRA-5366)
 * Optimize min/max timestamp collection (CASSANDRA-5373)
 * Invalid streamId in cql binary protocol when using invalid CL 
   (CASSANDRA-5164)
 * Fix validation for IN where clauses with collections (CASSANDRA-5376)
 * Copy resultSet on count query to avoid ConcurrentModificationException 
   (CASSANDRA-5382)
 * Correctly typecheck in CQL3 even with ReversedType (CASSANDRA-5386)
 * Fix streaming compressed files when using encryption (CASSANDRA-5391)
 * cassandra-all 1.2.0 pom missing netty dependency (CASSANDRA-5392)
 * Fix writetime/ttl functions on null values (CASSANDRA-5341)
 * Fix NPE during cql3 select with token() (CASSANDRA-5404)
 * IndexHelper.skipBloomFilters won't skip non-SHA filters (CASSANDRA-5385)
 * cqlsh: Print maps ordered by key, sort sets (CASSANDRA-5413)
 * Add null syntax support in CQL3 for inserts (CASSANDRA-3783)
 * Allow unauthenticated set_keyspace() calls (CASSANDRA-5423)
 * Fix potential incremental backups race (CASSANDRA-5410)
 * Fix prepared BATCH statements with batch-level timestamps (CASSANDRA-5415)
 * Allow overriding superuser setup delay (CASSANDRA-5430)
 * cassandra-shuffle with JMX usernames and passwords (CASSANDRA-5431)
Merged from 1.1:
 * cli: Quote ks and cf names in schema output when needed (CASSANDRA-5052)
 * Fix bad default for min/max timestamp in SSTableMetadata (CASSANDRA-5372)
 * Fix cf name extraction from manifest in Directories.migrateFile() 
   (CASSANDRA-5242)
 * Support pluggable internode authentication (CASSANDRA-5401)


1.2.3
 * add check for sstable overlap within a level on startup (CASSANDRA-5327)
 * replace ipv6 colons in jmx object names (CASSANDRA-5298, 5328)
 * Avoid allocating SSTableBoundedScanner during repair when the range does 
   not intersect the sstable (CASSANDRA-5249)
 * Don't lowercase property map keys (this breaks NTS) (CASSANDRA-5292)
 * Fix composite comparator with super columns (CASSANDRA-5287)
 * Fix insufficient validation of UPDATE queries against counter cfs
   (CASSANDRA-5300)
 * Fix PropertyFileSnitch default DC/Rack behavior (CASSANDRA-5285)
 * Handle null values when executing prepared statement (CASSANDRA-5081)
 * Add netty to pom dependencies (CASSANDRA-5181)
 * Include type arguments in Thrift CQLPreparedResult (CASSANDRA-5311)
 * Fix compaction not removing columns when bf_fp_ratio is 1 (CASSANDRA-5182)
 * cli: Warn about missing CQL3 tables in schema descriptions (CASSANDRA-5309)
 * Re-enable unknown option in replication/compaction strategies option for
   backward compatibility (CASSANDRA-4795)
 * Add binary protocol support to stress (CASSANDRA-4993)
 * cqlsh: Fix COPY FROM value quoting and null handling (CASSANDRA-5305)
 * Fix repair -pr for vnodes (CASSANDRA-5329)
 * Relax CL for auth queries for non-default users (CASSANDRA-5310)
 * Fix AssertionError during repair (CASSANDRA-5245)
 * Don't announce migrations to pre-1.2 nodes (CASSANDRA-5334)
Merged from 1.1:
 * Update offline scrub for 1.0 -> 1.1 directory structure (CASSANDRA-5195)
 * add tmp flag to Descriptor hashcode (CASSANDRA-4021)
 * fix logging of "Found table data in data directories" when only system tables
   are present (CASSANDRA-5289)
 * cli: Add JMX authentication support (CASSANDRA-5080)
 * nodetool: ability to repair specific range (CASSANDRA-5280)
 * Fix possible assertion triggered in SliceFromReadCommand (CASSANDRA-5284)
 * cqlsh: Add inet type support on Windows (ipv4-only) (CASSANDRA-4801)
 * Fix race when initializing ColumnFamilyStore (CASSANDRA-5350)
 * Add UseTLAB JVM flag (CASSANDRA-5361)


1.2.2
 * fix potential for multiple concurrent compactions of the same sstables
   (CASSANDRA-5256)
 * avoid no-op caching of byte[] on commitlog append (CASSANDRA-5199)
 * fix symlinks under data dir not working (CASSANDRA-5185)
 * fix bug in compact storage metadata handling (CASSANDRA-5189)
 * Validate login for USE queries (CASSANDRA-5207)
 * cli: remove default username and password (CASSANDRA-5208)
 * configure populate_io_cache_on_flush per-CF (CASSANDRA-4694)
 * allow configuration of internode socket buffer (CASSANDRA-3378)
 * Make sstable directory picking blacklist-aware again (CASSANDRA-5193)
 * Correctly expire gossip states for edge cases (CASSANDRA-5216)
 * Improve handling of directory creation failures (CASSANDRA-5196)
 * Expose secondary indicies to the rest of nodetool (CASSANDRA-4464)
 * Binary protocol: avoid sending notification for 0.0.0.0 (CASSANDRA-5227)
 * add UseCondCardMark XX jvm settings on jdk 1.7 (CASSANDRA-4366)
 * CQL3 refactor to allow conversion function (CASSANDRA-5226)
 * Fix drop of sstables in some circumstance (CASSANDRA-5232)
 * Implement caching of authorization results (CASSANDRA-4295)
 * Add support for LZ4 compression (CASSANDRA-5038)
 * Fix missing columns in wide rows queries (CASSANDRA-5225)
 * Simplify auth setup and make system_auth ks alterable (CASSANDRA-5112)
 * Stop compactions from hanging during bootstrap (CASSANDRA-5244)
 * fix compressed streaming sending extra chunk (CASSANDRA-5105)
 * Add CQL3-based implementations of IAuthenticator and IAuthorizer
   (CASSANDRA-4898)
 * Fix timestamp-based tomstone removal logic (CASSANDRA-5248)
 * cli: Add JMX authentication support (CASSANDRA-5080)
 * Fix forceFlush behavior (CASSANDRA-5241)
 * cqlsh: Add username autocompletion (CASSANDRA-5231)
 * Fix CQL3 composite partition key error (CASSANDRA-5240)
 * Allow IN clause on last clustering key (CASSANDRA-5230)
Merged from 1.1:
 * fix start key/end token validation for wide row iteration (CASSANDRA-5168)
 * add ConfigHelper support for Thrift frame and max message sizes (CASSANDRA-5188)
 * fix nodetool repair not fail on node down (CASSANDRA-5203)
 * always collect tombstone hints (CASSANDRA-5068)
 * Fix error when sourcing file in cqlsh (CASSANDRA-5235)


1.2.1
 * stream undelivered hints on decommission (CASSANDRA-5128)
 * GossipingPropertyFileSnitch loads saved dc/rack info if needed (CASSANDRA-5133)
 * drain should flush system CFs too (CASSANDRA-4446)
 * add inter_dc_tcp_nodelay setting (CASSANDRA-5148)
 * re-allow wrapping ranges for start_token/end_token range pairitspwng (CASSANDRA-5106)
 * fix validation compaction of empty rows (CASSANDRA-5136)
 * nodetool methods to enable/disable hint storage/delivery (CASSANDRA-4750)
 * disallow bloom filter false positive chance of 0 (CASSANDRA-5013)
 * add threadpool size adjustment methods to JMXEnabledThreadPoolExecutor and 
   CompactionManagerMBean (CASSANDRA-5044)
 * fix hinting for dropped local writes (CASSANDRA-4753)
 * off-heap cache doesn't need mutable column container (CASSANDRA-5057)
 * apply disk_failure_policy to bad disks on initial directory creation 
   (CASSANDRA-4847)
 * Optimize name-based queries to use ArrayBackedSortedColumns (CASSANDRA-5043)
 * Fall back to old manifest if most recent is unparseable (CASSANDRA-5041)
 * pool [Compressed]RandomAccessReader objects on the partitioned read path
   (CASSANDRA-4942)
 * Add debug logging to list filenames processed by Directories.migrateFile 
   method (CASSANDRA-4939)
 * Expose black-listed directories via JMX (CASSANDRA-4848)
 * Log compaction merge counts (CASSANDRA-4894)
 * Minimize byte array allocation by AbstractData{Input,Output} (CASSANDRA-5090)
 * Add SSL support for the binary protocol (CASSANDRA-5031)
 * Allow non-schema system ks modification for shuffle to work (CASSANDRA-5097)
 * cqlsh: Add default limit to SELECT statements (CASSANDRA-4972)
 * cqlsh: fix DESCRIBE for 1.1 cfs in CQL3 (CASSANDRA-5101)
 * Correctly gossip with nodes >= 1.1.7 (CASSANDRA-5102)
 * Ensure CL guarantees on digest mismatch (CASSANDRA-5113)
 * Validate correctly selects on composite partition key (CASSANDRA-5122)
 * Fix exception when adding collection (CASSANDRA-5117)
 * Handle states for non-vnode clusters correctly (CASSANDRA-5127)
 * Refuse unrecognized replication and compaction strategy options (CASSANDRA-4795)
 * Pick the correct value validator in sstable2json for cql3 tables (CASSANDRA-5134)
 * Validate login for describe_keyspace, describe_keyspaces and set_keyspace
   (CASSANDRA-5144)
 * Fix inserting empty maps (CASSANDRA-5141)
 * Don't remove tokens from System table for node we know (CASSANDRA-5121)
 * fix streaming progress report for compresed files (CASSANDRA-5130)
 * Coverage analysis for low-CL queries (CASSANDRA-4858)
 * Stop interpreting dates as valid timeUUID value (CASSANDRA-4936)
 * Adds E notation for floating point numbers (CASSANDRA-4927)
 * Detect (and warn) unintentional use of the cql2 thrift methods when cql3 was
   intended (CASSANDRA-5172)
 * cli: Quote ks and cf names in schema output when needed (CASSANDRA-5052)
 * Fix cf name extraction from manifest in Directories.migrateFile() (CASSANDRA-5242)
 * Replace mistaken usage of commons-logging with slf4j (CASSANDRA-5464)
 * Ensure Jackson dependency matches lib (CASSANDRA-5126)
 * Expose droppable tombstone ratio stats over JMX (CASSANDRA-5159)
Merged from 1.1:
 * Simplify CompressedRandomAccessReader to work around JDK FD bug (CASSANDRA-5088)
 * Improve handling a changing target throttle rate mid-compaction (CASSANDRA-5087)
 * Pig: correctly decode row keys in widerow mode (CASSANDRA-5098)
 * nodetool repair command now prints progress (CASSANDRA-4767)
 * fix user defined compaction to run against 1.1 data directory (CASSANDRA-5118)
 * Fix CQL3 BATCH authorization caching (CASSANDRA-5145)
 * fix get_count returns incorrect value with TTL (CASSANDRA-5099)
 * better handling for mid-compaction failure (CASSANDRA-5137)
 * convert default marshallers list to map for better readability (CASSANDRA-5109)
 * fix ConcurrentModificationException in getBootstrapSource (CASSANDRA-5170)
 * fix sstable maxtimestamp for row deletes and pre-1.1.1 sstables (CASSANDRA-5153)
 * Fix thread growth on node removal (CASSANDRA-5175)
 * Make Ec2Region's datacenter name configurable (CASSANDRA-5155)


1.2.0
 * Disallow counters in collections (CASSANDRA-5082)
 * cqlsh: add unit tests (CASSANDRA-3920)
 * fix default bloom_filter_fp_chance for LeveledCompactionStrategy (CASSANDRA-5093)
Merged from 1.1:
 * add validation for get_range_slices with start_key and end_token (CASSANDRA-5089)


1.2.0-rc2
 * fix nodetool ownership display with vnodes (CASSANDRA-5065)
 * cqlsh: add DESCRIBE KEYSPACES command (CASSANDRA-5060)
 * Fix potential infinite loop when reloading CFS (CASSANDRA-5064)
 * Fix SimpleAuthorizer example (CASSANDRA-5072)
 * cqlsh: force CL.ONE for tracing and system.schema* queries (CASSANDRA-5070)
 * Includes cassandra-shuffle in the debian package (CASSANDRA-5058)
Merged from 1.1:
 * fix multithreaded compaction deadlock (CASSANDRA-4492)
 * fix temporarily missing schema after upgrade from pre-1.1.5 (CASSANDRA-5061)
 * Fix ALTER TABLE overriding compression options with defaults
   (CASSANDRA-4996, 5066)
 * fix specifying and altering crc_check_chance (CASSANDRA-5053)
 * fix Murmur3Partitioner ownership% calculation (CASSANDRA-5076)
 * Don't expire columns sooner than they should in 2ndary indexes (CASSANDRA-5079)


1.2-rc1
 * rename rpc_timeout settings to request_timeout (CASSANDRA-5027)
 * add BF with 0.1 FP to LCS by default (CASSANDRA-5029)
 * Fix preparing insert queries (CASSANDRA-5016)
 * Fix preparing queries with counter increment (CASSANDRA-5022)
 * Fix preparing updates with collections (CASSANDRA-5017)
 * Don't generate UUID based on other node address (CASSANDRA-5002)
 * Fix message when trying to alter a clustering key type (CASSANDRA-5012)
 * Update IAuthenticator to match the new IAuthorizer (CASSANDRA-5003)
 * Fix inserting only a key in CQL3 (CASSANDRA-5040)
 * Fix CQL3 token() function when used with strings (CASSANDRA-5050)
Merged from 1.1:
 * reduce log spam from invalid counter shards (CASSANDRA-5026)
 * Improve schema propagation performance (CASSANDRA-5025)
 * Fix for IndexHelper.IndexFor throws OOB Exception (CASSANDRA-5030)
 * cqlsh: make it possible to describe thrift CFs (CASSANDRA-4827)
 * cqlsh: fix timestamp formatting on some platforms (CASSANDRA-5046)


1.2-beta3
 * make consistency level configurable in cqlsh (CASSANDRA-4829)
 * fix cqlsh rendering of blob fields (CASSANDRA-4970)
 * fix cqlsh DESCRIBE command (CASSANDRA-4913)
 * save truncation position in system table (CASSANDRA-4906)
 * Move CompressionMetadata off-heap (CASSANDRA-4937)
 * allow CLI to GET cql3 columnfamily data (CASSANDRA-4924)
 * Fix rare race condition in getExpireTimeForEndpoint (CASSANDRA-4402)
 * acquire references to overlapping sstables during compaction so bloom filter
   doesn't get free'd prematurely (CASSANDRA-4934)
 * Don't share slice query filter in CQL3 SelectStatement (CASSANDRA-4928)
 * Separate tracing from Log4J (CASSANDRA-4861)
 * Exclude gcable tombstones from merkle-tree computation (CASSANDRA-4905)
 * Better printing of AbstractBounds for tracing (CASSANDRA-4931)
 * Optimize mostRecentTombstone check in CC.collectAllData (CASSANDRA-4883)
 * Change stream session ID to UUID to avoid collision from same node (CASSANDRA-4813)
 * Use Stats.db when bulk loading if present (CASSANDRA-4957)
 * Skip repair on system_trace and keyspaces with RF=1 (CASSANDRA-4956)
 * (cql3) Remove arbitrary SELECT limit (CASSANDRA-4918)
 * Correctly handle prepared operation on collections (CASSANDRA-4945)
 * Fix CQL3 LIMIT (CASSANDRA-4877)
 * Fix Stress for CQL3 (CASSANDRA-4979)
 * Remove cassandra specific exceptions from JMX interface (CASSANDRA-4893)
 * (CQL3) Force using ALLOW FILTERING on potentially inefficient queries (CASSANDRA-4915)
 * (cql3) Fix adding column when the table has collections (CASSANDRA-4982)
 * (cql3) Fix allowing collections with compact storage (CASSANDRA-4990)
 * (cql3) Refuse ttl/writetime function on collections (CASSANDRA-4992)
 * Replace IAuthority with new IAuthorizer (CASSANDRA-4874)
 * clqsh: fix KEY pseudocolumn escaping when describing Thrift tables
   in CQL3 mode (CASSANDRA-4955)
 * add basic authentication support for Pig CassandraStorage (CASSANDRA-3042)
 * fix CQL2 ALTER TABLE compaction_strategy_class altering (CASSANDRA-4965)
Merged from 1.1:
 * Fall back to old describe_splits if d_s_ex is not available (CASSANDRA-4803)
 * Improve error reporting when streaming ranges fail (CASSANDRA-5009)
 * Fix cqlsh timestamp formatting of timezone info (CASSANDRA-4746)
 * Fix assertion failure with leveled compaction (CASSANDRA-4799)
 * Check for null end_token in get_range_slice (CASSANDRA-4804)
 * Remove all remnants of removed nodes (CASSANDRA-4840)
 * Add aut-reloading of the log4j file in debian package (CASSANDRA-4855)
 * Fix estimated row cache entry size (CASSANDRA-4860)
 * reset getRangeSlice filter after finishing a row for get_paged_slice
   (CASSANDRA-4919)
 * expunge row cache post-truncate (CASSANDRA-4940)
 * Allow static CF definition with compact storage (CASSANDRA-4910)
 * Fix endless loop/compaction of schema_* CFs due to broken timestamps (CASSANDRA-4880)
 * Fix 'wrong class type' assertion in CounterColumn (CASSANDRA-4976)


1.2-beta2
 * fp rate of 1.0 disables BF entirely; LCS defaults to 1.0 (CASSANDRA-4876)
 * off-heap bloom filters for row keys (CASSANDRA_4865)
 * add extension point for sstable components (CASSANDRA-4049)
 * improve tracing output (CASSANDRA-4852, 4862)
 * make TRACE verb droppable (CASSANDRA-4672)
 * fix BulkLoader recognition of CQL3 columnfamilies (CASSANDRA-4755)
 * Sort commitlog segments for replay by id instead of mtime (CASSANDRA-4793)
 * Make hint delivery asynchronous (CASSANDRA-4761)
 * Pluggable Thrift transport factories for CLI and cqlsh (CASSANDRA-4609, 4610)
 * cassandra-cli: allow Double value type to be inserted to a column (CASSANDRA-4661)
 * Add ability to use custom TServerFactory implementations (CASSANDRA-4608)
 * optimize batchlog flushing to skip successful batches (CASSANDRA-4667)
 * include metadata for system keyspace itself in schema tables (CASSANDRA-4416)
 * add check to PropertyFileSnitch to verify presence of location for
   local node (CASSANDRA-4728)
 * add PBSPredictor consistency modeler (CASSANDRA-4261)
 * remove vestiges of Thrift unframed mode (CASSANDRA-4729)
 * optimize single-row PK lookups (CASSANDRA-4710)
 * adjust blockFor calculation to account for pending ranges due to node 
   movement (CASSANDRA-833)
 * Change CQL version to 3.0.0 and stop accepting 3.0.0-beta1 (CASSANDRA-4649)
 * (CQL3) Make prepared statement global instead of per connection 
   (CASSANDRA-4449)
 * Fix scrubbing of CQL3 created tables (CASSANDRA-4685)
 * (CQL3) Fix validation when using counter and regular columns in the same 
   table (CASSANDRA-4706)
 * Fix bug starting Cassandra with simple authentication (CASSANDRA-4648)
 * Add support for batchlog in CQL3 (CASSANDRA-4545, 4738)
 * Add support for multiple column family outputs in CFOF (CASSANDRA-4208)
 * Support repairing only the local DC nodes (CASSANDRA-4747)
 * Use rpc_address for binary protocol and change default port (CASSANDRA-4751)
 * Fix use of collections in prepared statements (CASSANDRA-4739)
 * Store more information into peers table (CASSANDRA-4351, 4814)
 * Configurable bucket size for size tiered compaction (CASSANDRA-4704)
 * Run leveled compaction in parallel (CASSANDRA-4310)
 * Fix potential NPE during CFS reload (CASSANDRA-4786)
 * Composite indexes may miss results (CASSANDRA-4796)
 * Move consistency level to the protocol level (CASSANDRA-4734, 4824)
 * Fix Subcolumn slice ends not respected (CASSANDRA-4826)
 * Fix Assertion error in cql3 select (CASSANDRA-4783)
 * Fix list prepend logic (CQL3) (CASSANDRA-4835)
 * Add booleans as literals in CQL3 (CASSANDRA-4776)
 * Allow renaming PK columns in CQL3 (CASSANDRA-4822)
 * Fix binary protocol NEW_NODE event (CASSANDRA-4679)
 * Fix potential infinite loop in tombstone compaction (CASSANDRA-4781)
 * Remove system tables accounting from schema (CASSANDRA-4850)
 * (cql3) Force provided columns in clustering key order in 
   'CLUSTERING ORDER BY' (CASSANDRA-4881)
 * Fix composite index bug (CASSANDRA-4884)
 * Fix short read protection for CQL3 (CASSANDRA-4882)
 * Add tracing support to the binary protocol (CASSANDRA-4699)
 * (cql3) Don't allow prepared marker inside collections (CASSANDRA-4890)
 * Re-allow order by on non-selected columns (CASSANDRA-4645)
 * Bug when composite index is created in a table having collections (CASSANDRA-4909)
 * log index scan subject in CompositesSearcher (CASSANDRA-4904)
Merged from 1.1:
 * add get[Row|Key]CacheEntries to CacheServiceMBean (CASSANDRA-4859)
 * fix get_paged_slice to wrap to next row correctly (CASSANDRA-4816)
 * fix indexing empty column values (CASSANDRA-4832)
 * allow JdbcDate to compose null Date objects (CASSANDRA-4830)
 * fix possible stackoverflow when compacting 1000s of sstables
   (CASSANDRA-4765)
 * fix wrong leveled compaction progress calculation (CASSANDRA-4807)
 * add a close() method to CRAR to prevent leaking file descriptors (CASSANDRA-4820)
 * fix potential infinite loop in get_count (CASSANDRA-4833)
 * fix compositeType.{get/from}String methods (CASSANDRA-4842)
 * (CQL) fix CREATE COLUMNFAMILY permissions check (CASSANDRA-4864)
 * Fix DynamicCompositeType same type comparison (CASSANDRA-4711)
 * Fix duplicate SSTable reference when stream session failed (CASSANDRA-3306)
 * Allow static CF definition with compact storage (CASSANDRA-4910)
 * Fix endless loop/compaction of schema_* CFs due to broken timestamps (CASSANDRA-4880)
 * Fix 'wrong class type' assertion in CounterColumn (CASSANDRA-4976)


1.2-beta1
 * add atomic_batch_mutate (CASSANDRA-4542, -4635)
 * increase default max_hint_window_in_ms to 3h (CASSANDRA-4632)
 * include message initiation time to replicas so they can more
   accurately drop timed-out requests (CASSANDRA-2858)
 * fix clientutil.jar dependencies (CASSANDRA-4566)
 * optimize WriteResponse (CASSANDRA-4548)
 * new metrics (CASSANDRA-4009)
 * redesign KEYS indexes to avoid read-before-write (CASSANDRA-2897)
 * debug tracing (CASSANDRA-1123)
 * parallelize row cache loading (CASSANDRA-4282)
 * Make compaction, flush JBOD-aware (CASSANDRA-4292)
 * run local range scans on the read stage (CASSANDRA-3687)
 * clean up ioexceptions (CASSANDRA-2116)
 * add disk_failure_policy (CASSANDRA-2118)
 * Introduce new json format with row level deletion (CASSANDRA-4054)
 * remove redundant "name" column from schema_keyspaces (CASSANDRA-4433)
 * improve "nodetool ring" handling of multi-dc clusters (CASSANDRA-3047)
 * update NTS calculateNaturalEndpoints to be O(N log N) (CASSANDRA-3881)
 * split up rpc timeout by operation type (CASSANDRA-2819)
 * rewrite key cache save/load to use only sequential i/o (CASSANDRA-3762)
 * update MS protocol with a version handshake + broadcast address id
   (CASSANDRA-4311)
 * multithreaded hint replay (CASSANDRA-4189)
 * add inter-node message compression (CASSANDRA-3127)
 * remove COPP (CASSANDRA-2479)
 * Track tombstone expiration and compact when tombstone content is
   higher than a configurable threshold, default 20% (CASSANDRA-3442, 4234)
 * update MurmurHash to version 3 (CASSANDRA-2975)
 * (CLI) track elapsed time for `delete' operation (CASSANDRA-4060)
 * (CLI) jline version is bumped to 1.0 to properly  support
   'delete' key function (CASSANDRA-4132)
 * Save IndexSummary into new SSTable 'Summary' component (CASSANDRA-2392, 4289)
 * Add support for range tombstones (CASSANDRA-3708)
 * Improve MessagingService efficiency (CASSANDRA-3617)
 * Avoid ID conflicts from concurrent schema changes (CASSANDRA-3794)
 * Set thrift HSHA server thread limit to unlimited by default (CASSANDRA-4277)
 * Avoids double serialization of CF id in RowMutation messages
   (CASSANDRA-4293)
 * stream compressed sstables directly with java nio (CASSANDRA-4297)
 * Support multiple ranges in SliceQueryFilter (CASSANDRA-3885)
 * Add column metadata to system column families (CASSANDRA-4018)
 * (cql3) Always use composite types by default (CASSANDRA-4329)
 * (cql3) Add support for set, map and list (CASSANDRA-3647)
 * Validate date type correctly (CASSANDRA-4441)
 * (cql3) Allow definitions with only a PK (CASSANDRA-4361)
 * (cql3) Add support for row key composites (CASSANDRA-4179)
 * improve DynamicEndpointSnitch by using reservoir sampling (CASSANDRA-4038)
 * (cql3) Add support for 2ndary indexes (CASSANDRA-3680)
 * (cql3) fix defining more than one PK to be invalid (CASSANDRA-4477)
 * remove schema agreement checking from all external APIs (Thrift, CQL and CQL3) (CASSANDRA-4487)
 * add Murmur3Partitioner and make it default for new installations (CASSANDRA-3772, 4621)
 * (cql3) update pseudo-map syntax to use map syntax (CASSANDRA-4497)
 * Finer grained exceptions hierarchy and provides error code with exceptions (CASSANDRA-3979)
 * Adds events push to binary protocol (CASSANDRA-4480)
 * Rewrite nodetool help (CASSANDRA-2293)
 * Make CQL3 the default for CQL (CASSANDRA-4640)
 * update stress tool to be able to use CQL3 (CASSANDRA-4406)
 * Accept all thrift update on CQL3 cf but don't expose their metadata (CASSANDRA-4377)
 * Replace Throttle with Guava's RateLimiter for HintedHandOff (CASSANDRA-4541)
 * fix counter add/get using CQL2 and CQL3 in stress tool (CASSANDRA-4633)
 * Add sstable count per level to cfstats (CASSANDRA-4537)
 * (cql3) Add ALTER KEYSPACE statement (CASSANDRA-4611)
 * (cql3) Allow defining default consistency levels (CASSANDRA-4448)
 * (cql3) Fix queries using LIMIT missing results (CASSANDRA-4579)
 * fix cross-version gossip messaging (CASSANDRA-4576)
 * added inet data type (CASSANDRA-4627)


1.1.6
 * Wait for writes on synchronous read digest mismatch (CASSANDRA-4792)
 * fix commitlog replay for nanotime-infected sstables (CASSANDRA-4782)
 * preflight check ttl for maximum of 20 years (CASSANDRA-4771)
 * (Pig) fix widerow input with single column rows (CASSANDRA-4789)
 * Fix HH to compact with correct gcBefore, which avoids wiping out
   undelivered hints (CASSANDRA-4772)
 * LCS will merge up to 32 L0 sstables as intended (CASSANDRA-4778)
 * NTS will default unconfigured DC replicas to zero (CASSANDRA-4675)
 * use default consistency level in counter validation if none is
   explicitly provide (CASSANDRA-4700)
 * Improve IAuthority interface by introducing fine-grained
   access permissions and grant/revoke commands (CASSANDRA-4490, 4644)
 * fix assumption error in CLI when updating/describing keyspace 
   (CASSANDRA-4322)
 * Adds offline sstablescrub to debian packaging (CASSANDRA-4642)
 * Automatic fixing of overlapping leveled sstables (CASSANDRA-4644)
 * fix error when using ORDER BY with extended selections (CASSANDRA-4689)
 * (CQL3) Fix validation for IN queries for non-PK cols (CASSANDRA-4709)
 * fix re-created keyspace disappering after 1.1.5 upgrade 
   (CASSANDRA-4698, 4752)
 * (CLI) display elapsed time in 2 fraction digits (CASSANDRA-3460)
 * add authentication support to sstableloader (CASSANDRA-4712)
 * Fix CQL3 'is reversed' logic (CASSANDRA-4716, 4759)
 * (CQL3) Don't return ReversedType in result set metadata (CASSANDRA-4717)
 * Backport adding AlterKeyspace statement (CASSANDRA-4611)
 * (CQL3) Correcty accept upper-case data types (CASSANDRA-4770)
 * Add binary protocol events for schema changes (CASSANDRA-4684)
Merged from 1.0:
 * Switch from NBHM to CHM in MessagingService's callback map, which
   prevents OOM in long-running instances (CASSANDRA-4708)


1.1.5
 * add SecondaryIndex.reload API (CASSANDRA-4581)
 * use millis + atomicint for commitlog segment creation instead of
   nanotime, which has issues under some hypervisors (CASSANDRA-4601)
 * fix FD leak in slice queries (CASSANDRA-4571)
 * avoid recursion in leveled compaction (CASSANDRA-4587)
 * increase stack size under Java7 to 180K
 * Log(info) schema changes (CASSANDRA-4547)
 * Change nodetool setcachecapcity to manipulate global caches (CASSANDRA-4563)
 * (cql3) fix setting compaction strategy (CASSANDRA-4597)
 * fix broken system.schema_* timestamps on system startup (CASSANDRA-4561)
 * fix wrong skip of cache saving (CASSANDRA-4533)
 * Avoid NPE when lost+found is in data dir (CASSANDRA-4572)
 * Respect five-minute flush moratorium after initial CL replay (CASSANDRA-4474)
 * Adds ntp as recommended in debian packaging (CASSANDRA-4606)
 * Configurable transport in CF Record{Reader|Writer} (CASSANDRA-4558)
 * (cql3) fix potential NPE with both equal and unequal restriction (CASSANDRA-4532)
 * (cql3) improves ORDER BY validation (CASSANDRA-4624)
 * Fix potential deadlock during counter writes (CASSANDRA-4578)
 * Fix cql error with ORDER BY when using IN (CASSANDRA-4612)
Merged from 1.0:
 * increase Xss to 160k to accomodate latest 1.6 JVMs (CASSANDRA-4602)
 * fix toString of hint destination tokens (CASSANDRA-4568)
 * Fix multiple values for CurrentLocal NodeID (CASSANDRA-4626)


1.1.4
 * fix offline scrub to catch >= out of order rows (CASSANDRA-4411)
 * fix cassandra-env.sh on RHEL and other non-dash-based systems 
   (CASSANDRA-4494)
Merged from 1.0:
 * (Hadoop) fix setting key length for old-style mapred api (CASSANDRA-4534)
 * (Hadoop) fix iterating through a resultset consisting entirely
   of tombstoned rows (CASSANDRA-4466)


1.1.3
 * (cqlsh) add COPY TO (CASSANDRA-4434)
 * munmap commitlog segments before rename (CASSANDRA-4337)
 * (JMX) rename getRangeKeySample to sampleKeyRange to avoid returning
   multi-MB results as an attribute (CASSANDRA-4452)
 * flush based on data size, not throughput; overwritten columns no 
   longer artificially inflate liveRatio (CASSANDRA-4399)
 * update default commitlog segment size to 32MB and total commitlog
   size to 32/1024 MB for 32/64 bit JVMs, respectively (CASSANDRA-4422)
 * avoid using global partitioner to estimate ranges in index sstables
   (CASSANDRA-4403)
 * restore pre-CASSANDRA-3862 approach to removing expired tombstones
   from row cache during compaction (CASSANDRA-4364)
 * (stress) support for CQL prepared statements (CASSANDRA-3633)
 * Correctly catch exception when Snappy cannot be loaded (CASSANDRA-4400)
 * (cql3) Support ORDER BY when IN condition is given in WHERE clause (CASSANDRA-4327)
 * (cql3) delete "component_index" column on DROP TABLE call (CASSANDRA-4420)
 * change nanoTime() to currentTimeInMillis() in schema related code (CASSANDRA-4432)
 * add a token generation tool (CASSANDRA-3709)
 * Fix LCS bug with sstable containing only 1 row (CASSANDRA-4411)
 * fix "Can't Modify Index Name" problem on CF update (CASSANDRA-4439)
 * Fix assertion error in getOverlappingSSTables during repair (CASSANDRA-4456)
 * fix nodetool's setcompactionthreshold command (CASSANDRA-4455)
 * Ensure compacted files are never used, to avoid counter overcount (CASSANDRA-4436)
Merged from 1.0:
 * Push the validation of secondary index values to the SecondaryIndexManager (CASSANDRA-4240)
 * allow dropping columns shadowed by not-yet-expired supercolumn or row
   tombstones in PrecompactedRow (CASSANDRA-4396)


1.1.2
 * Fix cleanup not deleting index entries (CASSANDRA-4379)
 * Use correct partitioner when saving + loading caches (CASSANDRA-4331)
 * Check schema before trying to export sstable (CASSANDRA-2760)
 * Raise a meaningful exception instead of NPE when PFS encounters
   an unconfigured node + no default (CASSANDRA-4349)
 * fix bug in sstable blacklisting with LCS (CASSANDRA-4343)
 * LCS no longer promotes tiny sstables out of L0 (CASSANDRA-4341)
 * skip tombstones during hint replay (CASSANDRA-4320)
 * fix NPE in compactionstats (CASSANDRA-4318)
 * enforce 1m min keycache for auto (CASSANDRA-4306)
 * Have DeletedColumn.isMFD always return true (CASSANDRA-4307)
 * (cql3) exeption message for ORDER BY constraints said primary filter can be
    an IN clause, which is misleading (CASSANDRA-4319)
 * (cql3) Reject (not yet supported) creation of 2ndardy indexes on tables with
   composite primary keys (CASSANDRA-4328)
 * Set JVM stack size to 160k for java 7 (CASSANDRA-4275)
 * cqlsh: add COPY command to load data from CSV flat files (CASSANDRA-4012)
 * CFMetaData.fromThrift to throw ConfigurationException upon error (CASSANDRA-4353)
 * Use CF comparator to sort indexed columns in SecondaryIndexManager
   (CASSANDRA-4365)
 * add strategy_options to the KSMetaData.toString() output (CASSANDRA-4248)
 * (cql3) fix range queries containing unqueried results (CASSANDRA-4372)
 * (cql3) allow updating column_alias types (CASSANDRA-4041)
 * (cql3) Fix deletion bug (CASSANDRA-4193)
 * Fix computation of overlapping sstable for leveled compaction (CASSANDRA-4321)
 * Improve scrub and allow to run it offline (CASSANDRA-4321)
 * Fix assertionError in StorageService.bulkLoad (CASSANDRA-4368)
 * (cqlsh) add option to authenticate to a keyspace at startup (CASSANDRA-4108)
 * (cqlsh) fix ASSUME functionality (CASSANDRA-4352)
 * Fix ColumnFamilyRecordReader to not return progress > 100% (CASSANDRA-3942)
Merged from 1.0:
 * Set gc_grace on index CF to 0 (CASSANDRA-4314)


1.1.1
 * add populate_io_cache_on_flush option (CASSANDRA-2635)
 * allow larger cache capacities than 2GB (CASSANDRA-4150)
 * add getsstables command to nodetool (CASSANDRA-4199)
 * apply parent CF compaction settings to secondary index CFs (CASSANDRA-4280)
 * preserve commitlog size cap when recycling segments at startup
   (CASSANDRA-4201)
 * (Hadoop) fix split generation regression (CASSANDRA-4259)
 * ignore min/max compactions settings in LCS, while preserving
   behavior that min=max=0 disables autocompaction (CASSANDRA-4233)
 * log number of rows read from saved cache (CASSANDRA-4249)
 * calculate exact size required for cleanup operations (CASSANDRA-1404)
 * avoid blocking additional writes during flush when the commitlog
   gets behind temporarily (CASSANDRA-1991)
 * enable caching on index CFs based on data CF cache setting (CASSANDRA-4197)
 * warn on invalid replication strategy creation options (CASSANDRA-4046)
 * remove [Freeable]Memory finalizers (CASSANDRA-4222)
 * include tombstone size in ColumnFamily.size, which can prevent OOM
   during sudden mass delete operations by yielding a nonzero liveRatio
   (CASSANDRA-3741)
 * Open 1 sstableScanner per level for leveled compaction (CASSANDRA-4142)
 * Optimize reads when row deletion timestamps allow us to restrict
   the set of sstables we check (CASSANDRA-4116)
 * add support for commitlog archiving and point-in-time recovery
   (CASSANDRA-3690)
 * avoid generating redundant compaction tasks during streaming
   (CASSANDRA-4174)
 * add -cf option to nodetool snapshot, and takeColumnFamilySnapshot to
   StorageService mbean (CASSANDRA-556)
 * optimize cleanup to drop entire sstables where possible (CASSANDRA-4079)
 * optimize truncate when autosnapshot is disabled (CASSANDRA-4153)
 * update caches to use byte[] keys to reduce memory overhead (CASSANDRA-3966)
 * add column limit to cli (CASSANDRA-3012, 4098)
 * clean up and optimize DataOutputBuffer, used by CQL compression and
   CompositeType (CASSANDRA-4072)
 * optimize commitlog checksumming (CASSANDRA-3610)
 * identify and blacklist corrupted SSTables from future compactions 
   (CASSANDRA-2261)
 * Move CfDef and KsDef validation out of thrift (CASSANDRA-4037)
 * Expose API to repair a user provided range (CASSANDRA-3912)
 * Add way to force the cassandra-cli to refresh its schema (CASSANDRA-4052)
 * Avoid having replicate on write tasks stacking up at CL.ONE (CASSANDRA-2889)
 * (cql3) Backwards compatibility for composite comparators in non-cql3-aware
   clients (CASSANDRA-4093)
 * (cql3) Fix order by for reversed queries (CASSANDRA-4160)
 * (cql3) Add ReversedType support (CASSANDRA-4004)
 * (cql3) Add timeuuid type (CASSANDRA-4194)
 * (cql3) Minor fixes (CASSANDRA-4185)
 * (cql3) Fix prepared statement in BATCH (CASSANDRA-4202)
 * (cql3) Reduce the list of reserved keywords (CASSANDRA-4186)
 * (cql3) Move max/min compaction thresholds to compaction strategy options
   (CASSANDRA-4187)
 * Fix exception during move when localhost is the only source (CASSANDRA-4200)
 * (cql3) Allow paging through non-ordered partitioner results (CASSANDRA-3771)
 * (cql3) Fix drop index (CASSANDRA-4192)
 * (cql3) Don't return range ghosts anymore (CASSANDRA-3982)
 * fix re-creating Keyspaces/ColumnFamilies with the same name as dropped
   ones (CASSANDRA-4219)
 * fix SecondaryIndex LeveledManifest save upon snapshot (CASSANDRA-4230)
 * fix missing arrayOffset in FBUtilities.hash (CASSANDRA-4250)
 * (cql3) Add name of parameters in CqlResultSet (CASSANDRA-4242)
 * (cql3) Correctly validate order by queries (CASSANDRA-4246)
 * rename stress to cassandra-stress for saner packaging (CASSANDRA-4256)
 * Fix exception on colum metadata with non-string comparator (CASSANDRA-4269)
 * Check for unknown/invalid compression options (CASSANDRA-4266)
 * (cql3) Adds simple access to column timestamp and ttl (CASSANDRA-4217)
 * (cql3) Fix range queries with secondary indexes (CASSANDRA-4257)
 * Better error messages from improper input in cli (CASSANDRA-3865)
 * Try to stop all compaction upon Keyspace or ColumnFamily drop (CASSANDRA-4221)
 * (cql3) Allow keyspace properties to contain hyphens (CASSANDRA-4278)
 * (cql3) Correctly validate keyspace access in create table (CASSANDRA-4296)
 * Avoid deadlock in migration stage (CASSANDRA-3882)
 * Take supercolumn names and deletion info into account in memtable throughput
   (CASSANDRA-4264)
 * Add back backward compatibility for old style replication factor (CASSANDRA-4294)
 * Preserve compatibility with pre-1.1 index queries (CASSANDRA-4262)
Merged from 1.0:
 * Fix super columns bug where cache is not updated (CASSANDRA-4190)
 * fix maxTimestamp to include row tombstones (CASSANDRA-4116)
 * (CLI) properly handle quotes in create/update keyspace commands (CASSANDRA-4129)
 * Avoids possible deadlock during bootstrap (CASSANDRA-4159)
 * fix stress tool that hangs forever on timeout or error (CASSANDRA-4128)
 * stress tool to return appropriate exit code on failure (CASSANDRA-4188)
 * fix compaction NPE when out of disk space and assertions disabled
   (CASSANDRA-3985)
 * synchronize LCS getEstimatedTasks to avoid CME (CASSANDRA-4255)
 * ensure unique streaming session id's (CASSANDRA-4223)
 * kick off background compaction when min/max thresholds change 
   (CASSANDRA-4279)
 * improve ability of STCS.getBuckets to deal with 100s of 1000s of
   sstables, such as when convertinb back from LCS (CASSANDRA-4287)
 * Oversize integer in CQL throws NumberFormatException (CASSANDRA-4291)
 * fix 1.0.x node join to mixed version cluster, other nodes >= 1.1 (CASSANDRA-4195)
 * Fix LCS splitting sstable base on uncompressed size (CASSANDRA-4419)
 * Push the validation of secondary index values to the SecondaryIndexManager (CASSANDRA-4240)
 * Don't purge columns during upgradesstables (CASSANDRA-4462)
 * Make cqlsh work with piping (CASSANDRA-4113)
 * Validate arguments for nodetool decommission (CASSANDRA-4061)
 * Report thrift status in nodetool info (CASSANDRA-4010)


1.1.0-final
 * average a reduced liveRatio estimate with the previous one (CASSANDRA-4065)
 * Allow KS and CF names up to 48 characters (CASSANDRA-4157)
 * fix stress build (CASSANDRA-4140)
 * add time remaining estimate to nodetool compactionstats (CASSANDRA-4167)
 * (cql) fix NPE in cql3 ALTER TABLE (CASSANDRA-4163)
 * (cql) Add support for CL.TWO and CL.THREE in CQL (CASSANDRA-4156)
 * (cql) Fix type in CQL3 ALTER TABLE preventing update (CASSANDRA-4170)
 * (cql) Throw invalid exception from CQL3 on obsolete options (CASSANDRA-4171)
 * (cqlsh) fix recognizing uppercase SELECT keyword (CASSANDRA-4161)
 * Pig: wide row support (CASSANDRA-3909)
Merged from 1.0:
 * avoid streaming empty files with bulk loader if sstablewriter errors out
   (CASSANDRA-3946)


1.1-rc1
 * Include stress tool in binary builds (CASSANDRA-4103)
 * (Hadoop) fix wide row iteration when last row read was deleted
   (CASSANDRA-4154)
 * fix read_repair_chance to really default to 0.1 in the cli (CASSANDRA-4114)
 * Adds caching and bloomFilterFpChange to CQL options (CASSANDRA-4042)
 * Adds posibility to autoconfigure size of the KeyCache (CASSANDRA-4087)
 * fix KEYS index from skipping results (CASSANDRA-3996)
 * Remove sliced_buffer_size_in_kb dead option (CASSANDRA-4076)
 * make loadNewSStable preserve sstable version (CASSANDRA-4077)
 * Respect 1.0 cache settings as much as possible when upgrading 
   (CASSANDRA-4088)
 * relax path length requirement for sstable files when upgrading on 
   non-Windows platforms (CASSANDRA-4110)
 * fix terminination of the stress.java when errors were encountered
   (CASSANDRA-4128)
 * Move CfDef and KsDef validation out of thrift (CASSANDRA-4037)
 * Fix get_paged_slice (CASSANDRA-4136)
 * CQL3: Support slice with exclusive start and stop (CASSANDRA-3785)
Merged from 1.0:
 * support PropertyFileSnitch in bulk loader (CASSANDRA-4145)
 * add auto_snapshot option allowing disabling snapshot before drop/truncate
   (CASSANDRA-3710)
 * allow short snitch names (CASSANDRA-4130)


1.1-beta2
 * rename loaded sstables to avoid conflicts with local snapshots
   (CASSANDRA-3967)
 * start hint replay as soon as FD notifies that the target is back up
   (CASSANDRA-3958)
 * avoid unproductive deserializing of cached rows during compaction
   (CASSANDRA-3921)
 * fix concurrency issues with CQL keyspace creation (CASSANDRA-3903)
 * Show Effective Owership via Nodetool ring <keyspace> (CASSANDRA-3412)
 * Update ORDER BY syntax for CQL3 (CASSANDRA-3925)
 * Fix BulkRecordWriter to not throw NPE if reducer gets no map data from Hadoop (CASSANDRA-3944)
 * Fix bug with counters in super columns (CASSANDRA-3821)
 * Remove deprecated merge_shard_chance (CASSANDRA-3940)
 * add a convenient way to reset a node's schema (CASSANDRA-2963)
 * fix for intermittent SchemaDisagreementException (CASSANDRA-3884)
 * CLI `list <CF>` to limit number of columns and their order (CASSANDRA-3012)
 * ignore deprecated KsDef/CfDef/ColumnDef fields in native schema (CASSANDRA-3963)
 * CLI to report when unsupported column_metadata pair was given (CASSANDRA-3959)
 * reincarnate removed and deprecated KsDef/CfDef attributes (CASSANDRA-3953)
 * Fix race between writes and read for cache (CASSANDRA-3862)
 * perform static initialization of StorageProxy on start-up (CASSANDRA-3797)
 * support trickling fsync() on writes (CASSANDRA-3950)
 * expose counters for unavailable/timeout exceptions given to thrift clients (CASSANDRA-3671)
 * avoid quadratic startup time in LeveledManifest (CASSANDRA-3952)
 * Add type information to new schema_ columnfamilies and remove thrift
   serialization for schema (CASSANDRA-3792)
 * add missing column validator options to the CLI help (CASSANDRA-3926)
 * skip reading saved key cache if CF's caching strategy is NONE or ROWS_ONLY (CASSANDRA-3954)
 * Unify migration code (CASSANDRA-4017)
Merged from 1.0:
 * cqlsh: guess correct version of Python for Arch Linux (CASSANDRA-4090)
 * (CLI) properly handle quotes in create/update keyspace commands (CASSANDRA-4129)
 * Avoids possible deadlock during bootstrap (CASSANDRA-4159)
 * fix stress tool that hangs forever on timeout or error (CASSANDRA-4128)
 * Fix super columns bug where cache is not updated (CASSANDRA-4190)
 * stress tool to return appropriate exit code on failure (CASSANDRA-4188)


1.0.9
 * improve index sampling performance (CASSANDRA-4023)
 * always compact away deleted hints immediately after handoff (CASSANDRA-3955)
 * delete hints from dropped ColumnFamilies on handoff instead of
   erroring out (CASSANDRA-3975)
 * add CompositeType ref to the CLI doc for create/update column family (CASSANDRA-3980)
 * Pig: support Counter ColumnFamilies (CASSANDRA-3973)
 * Pig: Composite column support (CASSANDRA-3684)
 * Avoid NPE during repair when a keyspace has no CFs (CASSANDRA-3988)
 * Fix division-by-zero error on get_slice (CASSANDRA-4000)
 * don't change manifest level for cleanup, scrub, and upgradesstables
   operations under LeveledCompactionStrategy (CASSANDRA-3989, 4112)
 * fix race leading to super columns assertion failure (CASSANDRA-3957)
 * fix NPE on invalid CQL delete command (CASSANDRA-3755)
 * allow custom types in CLI's assume command (CASSANDRA-4081)
 * fix totalBytes count for parallel compactions (CASSANDRA-3758)
 * fix intermittent NPE in get_slice (CASSANDRA-4095)
 * remove unnecessary asserts in native code interfaces (CASSANDRA-4096)
 * Validate blank keys in CQL to avoid assertion errors (CASSANDRA-3612)
 * cqlsh: fix bad decoding of some column names (CASSANDRA-4003)
 * cqlsh: fix incorrect padding with unicode chars (CASSANDRA-4033)
 * Fix EC2 snitch incorrectly reporting region (CASSANDRA-4026)
 * Shut down thrift during decommission (CASSANDRA-4086)
 * Expose nodetool cfhistograms for 2ndary indexes (CASSANDRA-4063)
Merged from 0.8:
 * Fix ConcurrentModificationException in gossiper (CASSANDRA-4019)


1.1-beta1
 * (cqlsh)
   + add SOURCE and CAPTURE commands, and --file option (CASSANDRA-3479)
   + add ALTER COLUMNFAMILY WITH (CASSANDRA-3523)
   + bundle Python dependencies with Cassandra (CASSANDRA-3507)
   + added to Debian package (CASSANDRA-3458)
   + display byte data instead of erroring out on decode failure 
     (CASSANDRA-3874)
 * add nodetool rebuild_index (CASSANDRA-3583)
 * add nodetool rangekeysample (CASSANDRA-2917)
 * Fix streaming too much data during move operations (CASSANDRA-3639)
 * Nodetool and CLI connect to localhost by default (CASSANDRA-3568)
 * Reduce memory used by primary index sample (CASSANDRA-3743)
 * (Hadoop) separate input/output configurations (CASSANDRA-3197, 3765)
 * avoid returning internal Cassandra classes over JMX (CASSANDRA-2805)
 * add row-level isolation via SnapTree (CASSANDRA-2893)
 * Optimize key count estimation when opening sstable on startup
   (CASSANDRA-2988)
 * multi-dc replication optimization supporting CL > ONE (CASSANDRA-3577)
 * add command to stop compactions (CASSANDRA-1740, 3566, 3582)
 * multithreaded streaming (CASSANDRA-3494)
 * removed in-tree redhat spec (CASSANDRA-3567)
 * "defragment" rows for name-based queries under STCS, again (CASSANDRA-2503)
 * Recycle commitlog segments for improved performance 
   (CASSANDRA-3411, 3543, 3557, 3615)
 * update size-tiered compaction to prioritize small tiers (CASSANDRA-2407)
 * add message expiration logic to OutboundTcpConnection (CASSANDRA-3005)
 * off-heap cache to use sun.misc.Unsafe instead of JNA (CASSANDRA-3271)
 * EACH_QUORUM is only supported for writes (CASSANDRA-3272)
 * replace compactionlock use in schema migration by checking CFS.isValid
   (CASSANDRA-3116)
 * recognize that "SELECT first ... *" isn't really "SELECT *" (CASSANDRA-3445)
 * Use faster bytes comparison (CASSANDRA-3434)
 * Bulk loader is no longer a fat client, (HADOOP) bulk load output format
   (CASSANDRA-3045)
 * (Hadoop) add support for KeyRange.filter
 * remove assumption that keys and token are in bijection
   (CASSANDRA-1034, 3574, 3604)
 * always remove endpoints from delevery queue in HH (CASSANDRA-3546)
 * fix race between cf flush and its 2ndary indexes flush (CASSANDRA-3547)
 * fix potential race in AES when a repair fails (CASSANDRA-3548)
 * Remove columns shadowed by a deleted container even when we cannot purge
   (CASSANDRA-3538)
 * Improve memtable slice iteration performance (CASSANDRA-3545)
 * more efficient allocation of small bloom filters (CASSANDRA-3618)
 * Use separate writer thread in SSTableSimpleUnsortedWriter (CASSANDRA-3619)
 * fsync the directory after new sstable or commitlog segment are created (CASSANDRA-3250)
 * fix minor issues reported by FindBugs (CASSANDRA-3658)
 * global key/row caches (CASSANDRA-3143, 3849)
 * optimize memtable iteration during range scan (CASSANDRA-3638)
 * introduce 'crc_check_chance' in CompressionParameters to support
   a checksum percentage checking chance similarly to read-repair (CASSANDRA-3611)
 * a way to deactivate global key/row cache on per-CF basis (CASSANDRA-3667)
 * fix LeveledCompactionStrategy broken because of generation pre-allocation
   in LeveledManifest (CASSANDRA-3691)
 * finer-grained control over data directories (CASSANDRA-2749)
 * Fix ClassCastException during hinted handoff (CASSANDRA-3694)
 * Upgrade Thrift to 0.7 (CASSANDRA-3213)
 * Make stress.java insert operation to use microseconds (CASSANDRA-3725)
 * Allows (internally) doing a range query with a limit of columns instead of
   rows (CASSANDRA-3742)
 * Allow rangeSlice queries to be start/end inclusive/exclusive (CASSANDRA-3749)
 * Fix BulkLoader to support new SSTable layout and add stream
   throttling to prevent an NPE when there is no yaml config (CASSANDRA-3752)
 * Allow concurrent schema migrations (CASSANDRA-1391, 3832)
 * Add SnapshotCommand to trigger snapshot on remote node (CASSANDRA-3721)
 * Make CFMetaData conversions to/from thrift/native schema inverses
   (CASSANDRA_3559)
 * Add initial code for CQL 3.0-beta (CASSANDRA-2474, 3781, 3753)
 * Add wide row support for ColumnFamilyInputFormat (CASSANDRA-3264)
 * Allow extending CompositeType comparator (CASSANDRA-3657)
 * Avoids over-paging during get_count (CASSANDRA-3798)
 * Add new command to rebuild a node without (repair) merkle tree calculations
   (CASSANDRA-3483, 3922)
 * respect not only row cache capacity but caching mode when
   trying to read data (CASSANDRA-3812)
 * fix system tests (CASSANDRA-3827)
 * CQL support for altering row key type in ALTER TABLE (CASSANDRA-3781)
 * turn compression on by default (CASSANDRA-3871)
 * make hexToBytes refuse invalid input (CASSANDRA-2851)
 * Make secondary indexes CF inherit compression and compaction from their
   parent CF (CASSANDRA-3877)
 * Finish cleanup up tombstone purge code (CASSANDRA-3872)
 * Avoid NPE on aboarted stream-out sessions (CASSANDRA-3904)
 * BulkRecordWriter throws NPE for counter columns (CASSANDRA-3906)
 * Support compression using BulkWriter (CASSANDRA-3907)


1.0.8
 * fix race between cleanup and flush on secondary index CFSes (CASSANDRA-3712)
 * avoid including non-queried nodes in rangeslice read repair
   (CASSANDRA-3843)
 * Only snapshot CF being compacted for snapshot_before_compaction 
   (CASSANDRA-3803)
 * Log active compactions in StatusLogger (CASSANDRA-3703)
 * Compute more accurate compaction score per level (CASSANDRA-3790)
 * Return InvalidRequest when using a keyspace that doesn't exist
   (CASSANDRA-3764)
 * disallow user modification of System keyspace (CASSANDRA-3738)
 * allow using sstable2json on secondary index data (CASSANDRA-3738)
 * (cqlsh) add DESCRIBE COLUMNFAMILIES (CASSANDRA-3586)
 * (cqlsh) format blobs correctly and use colors to improve output
   readability (CASSANDRA-3726)
 * synchronize BiMap of bootstrapping tokens (CASSANDRA-3417)
 * show index options in CLI (CASSANDRA-3809)
 * add optional socket timeout for streaming (CASSANDRA-3838)
 * fix truncate not to leave behind non-CFS backed secondary indexes
   (CASSANDRA-3844)
 * make CLI `show schema` to use output stream directly instead
   of StringBuilder (CASSANDRA-3842)
 * remove the wait on hint future during write (CASSANDRA-3870)
 * (cqlsh) ignore missing CfDef opts (CASSANDRA-3933)
 * (cqlsh) look for cqlshlib relative to realpath (CASSANDRA-3767)
 * Fix short read protection (CASSANDRA-3934)
 * Make sure infered and actual schema match (CASSANDRA-3371)
 * Fix NPE during HH delivery (CASSANDRA-3677)
 * Don't put boostrapping node in 'hibernate' status (CASSANDRA-3737)
 * Fix double quotes in windows bat files (CASSANDRA-3744)
 * Fix bad validator lookup (CASSANDRA-3789)
 * Fix soft reset in EC2MultiRegionSnitch (CASSANDRA-3835)
 * Don't leave zombie connections with THSHA thrift server (CASSANDRA-3867)
 * (cqlsh) fix deserialization of data (CASSANDRA-3874)
 * Fix removetoken force causing an inconsistent state (CASSANDRA-3876)
 * Fix ahndling of some types with Pig (CASSANDRA-3886)
 * Don't allow to drop the system keyspace (CASSANDRA-3759)
 * Make Pig deletes disabled by default and configurable (CASSANDRA-3628)
Merged from 0.8:
 * (Pig) fix CassandraStorage to use correct comparator in Super ColumnFamily
   case (CASSANDRA-3251)
 * fix thread safety issues in commitlog replay, primarily affecting
   systems with many (100s) of CF definitions (CASSANDRA-3751)
 * Fix relevant tombstone ignored with super columns (CASSANDRA-3875)


1.0.7
 * fix regression in HH page size calculation (CASSANDRA-3624)
 * retry failed stream on IOException (CASSANDRA-3686)
 * allow configuring bloom_filter_fp_chance (CASSANDRA-3497)
 * attempt hint delivery every ten minutes, or when failure detector
   notifies us that a node is back up, whichever comes first.  hint
   handoff throttle delay default changed to 1ms, from 50 (CASSANDRA-3554)
 * add nodetool setstreamthroughput (CASSANDRA-3571)
 * fix assertion when dropping a columnfamily with no sstables (CASSANDRA-3614)
 * more efficient allocation of small bloom filters (CASSANDRA-3618)
 * CLibrary.createHardLinkWithExec() to check for errors (CASSANDRA-3101)
 * Avoid creating empty and non cleaned writer during compaction (CASSANDRA-3616)
 * stop thrift service in shutdown hook so we can quiesce MessagingService
   (CASSANDRA-3335)
 * (CQL) compaction_strategy_options and compression_parameters for
   CREATE COLUMNFAMILY statement (CASSANDRA-3374)
 * Reset min/max compaction threshold when creating size tiered compaction
   strategy (CASSANDRA-3666)
 * Don't ignore IOException during compaction (CASSANDRA-3655)
 * Fix assertion error for CF with gc_grace=0 (CASSANDRA-3579)
 * Shutdown ParallelCompaction reducer executor after use (CASSANDRA-3711)
 * Avoid < 0 value for pending tasks in leveled compaction (CASSANDRA-3693)
 * (Hadoop) Support TimeUUID in Pig CassandraStorage (CASSANDRA-3327)
 * Check schema is ready before continuing boostrapping (CASSANDRA-3629)
 * Catch overflows during parsing of chunk_length_kb (CASSANDRA-3644)
 * Improve stream protocol mismatch errors (CASSANDRA-3652)
 * Avoid multiple thread doing HH to the same target (CASSANDRA-3681)
 * Add JMX property for rp_timeout_in_ms (CASSANDRA-2940)
 * Allow DynamicCompositeType to compare component of different types
   (CASSANDRA-3625)
 * Flush non-cfs backed secondary indexes (CASSANDRA-3659)
 * Secondary Indexes should report memory consumption (CASSANDRA-3155)
 * fix for SelectStatement start/end key are not set correctly
   when a key alias is involved (CASSANDRA-3700)
 * fix CLI `show schema` command insert of an extra comma in
   column_metadata (CASSANDRA-3714)
Merged from 0.8:
 * avoid logging (harmless) exception when GC takes < 1ms (CASSANDRA-3656)
 * prevent new nodes from thinking down nodes are up forever (CASSANDRA-3626)
 * use correct list of replicas for LOCAL_QUORUM reads when read repair
   is disabled (CASSANDRA-3696)
 * block on flush before compacting hints (may prevent OOM) (CASSANDRA-3733)


1.0.6
 * (CQL) fix cqlsh support for replicate_on_write (CASSANDRA-3596)
 * fix adding to leveled manifest after streaming (CASSANDRA-3536)
 * filter out unavailable cipher suites when using encryption (CASSANDRA-3178)
 * (HADOOP) add old-style api support for CFIF and CFRR (CASSANDRA-2799)
 * Support TimeUUIDType column names in Stress.java tool (CASSANDRA-3541)
 * (CQL) INSERT/UPDATE/DELETE/TRUNCATE commands should allow CF names to
   be qualified by keyspace (CASSANDRA-3419)
 * always remove endpoints from delevery queue in HH (CASSANDRA-3546)
 * fix race between cf flush and its 2ndary indexes flush (CASSANDRA-3547)
 * fix potential race in AES when a repair fails (CASSANDRA-3548)
 * fix default value validation usage in CLI SET command (CASSANDRA-3553)
 * Optimize componentsFor method for compaction and startup time
   (CASSANDRA-3532)
 * (CQL) Proper ColumnFamily metadata validation on CREATE COLUMNFAMILY 
   (CASSANDRA-3565)
 * fix compression "chunk_length_kb" option to set correct kb value for 
   thrift/avro (CASSANDRA-3558)
 * fix missing response during range slice repair (CASSANDRA-3551)
 * 'describe ring' moved from CLI to nodetool and available through JMX (CASSANDRA-3220)
 * add back partitioner to sstable metadata (CASSANDRA-3540)
 * fix NPE in get_count for counters (CASSANDRA-3601)
Merged from 0.8:
 * remove invalid assertion that table was opened before dropping it
   (CASSANDRA-3580)
 * range and index scans now only send requests to enough replicas to
   satisfy requested CL + RR (CASSANDRA-3598)
 * use cannonical host for local node in nodetool info (CASSANDRA-3556)
 * remove nonlocal DC write optimization since it only worked with
   CL.ONE or CL.LOCAL_QUORUM (CASSANDRA-3577, 3585)
 * detect misuses of CounterColumnType (CASSANDRA-3422)
 * turn off string interning in json2sstable, take 2 (CASSANDRA-2189)
 * validate compression parameters on add/update of the ColumnFamily 
   (CASSANDRA-3573)
 * Check for 0.0.0.0 is incorrect in CFIF (CASSANDRA-3584)
 * Increase vm.max_map_count in debian packaging (CASSANDRA-3563)
 * gossiper will never add itself to saved endpoints (CASSANDRA-3485)


1.0.5
 * revert CASSANDRA-3407 (see CASSANDRA-3540)
 * fix assertion error while forwarding writes to local nodes (CASSANDRA-3539)


1.0.4
 * fix self-hinting of timed out read repair updates and make hinted handoff
   less prone to OOMing a coordinator (CASSANDRA-3440)
 * expose bloom filter sizes via JMX (CASSANDRA-3495)
 * enforce RP tokens 0..2**127 (CASSANDRA-3501)
 * canonicalize paths exposed through JMX (CASSANDRA-3504)
 * fix "liveSize" stat when sstables are removed (CASSANDRA-3496)
 * add bloom filter FP rates to nodetool cfstats (CASSANDRA-3347)
 * record partitioner in sstable metadata component (CASSANDRA-3407)
 * add new upgradesstables nodetool command (CASSANDRA-3406)
 * skip --debug requirement to see common exceptions in CLI (CASSANDRA-3508)
 * fix incorrect query results due to invalid max timestamp (CASSANDRA-3510)
 * make sstableloader recognize compressed sstables (CASSANDRA-3521)
 * avoids race in OutboundTcpConnection in multi-DC setups (CASSANDRA-3530)
 * use SETLOCAL in cassandra.bat (CASSANDRA-3506)
 * fix ConcurrentModificationException in Table.all() (CASSANDRA-3529)
Merged from 0.8:
 * fix concurrence issue in the FailureDetector (CASSANDRA-3519)
 * fix array out of bounds error in counter shard removal (CASSANDRA-3514)
 * avoid dropping tombstones when they might still be needed to shadow
   data in a different sstable (CASSANDRA-2786)


1.0.3
 * revert name-based query defragmentation aka CASSANDRA-2503 (CASSANDRA-3491)
 * fix invalidate-related test failures (CASSANDRA-3437)
 * add next-gen cqlsh to bin/ (CASSANDRA-3188, 3131, 3493)
 * (CQL) fix handling of rows with no columns (CASSANDRA-3424, 3473)
 * fix querying supercolumns by name returning only a subset of
   subcolumns or old subcolumn versions (CASSANDRA-3446)
 * automatically compute sha1 sum for uncompressed data files (CASSANDRA-3456)
 * fix reading metadata/statistics component for version < h (CASSANDRA-3474)
 * add sstable forward-compatibility (CASSANDRA-3478)
 * report compression ratio in CFSMBean (CASSANDRA-3393)
 * fix incorrect size exception during streaming of counters (CASSANDRA-3481)
 * (CQL) fix for counter decrement syntax (CASSANDRA-3418)
 * Fix race introduced by CASSANDRA-2503 (CASSANDRA-3482)
 * Fix incomplete deletion of delivered hints (CASSANDRA-3466)
 * Avoid rescheduling compactions when no compaction was executed 
   (CASSANDRA-3484)
 * fix handling of the chunk_length_kb compression options (CASSANDRA-3492)
Merged from 0.8:
 * fix updating CF row_cache_provider (CASSANDRA-3414)
 * CFMetaData.convertToThrift method to set RowCacheProvider (CASSANDRA-3405)
 * acquire compactionlock during truncate (CASSANDRA-3399)
 * fix displaying cfdef entries for super columnfamilies (CASSANDRA-3415)
 * Make counter shard merging thread safe (CASSANDRA-3178)
 * Revert CASSANDRA-2855
 * Fix bug preventing the use of efficient cross-DC writes (CASSANDRA-3472)
 * `describe ring` command for CLI (CASSANDRA-3220)
 * (Hadoop) skip empty rows when entire row is requested, redux (CASSANDRA-2855)


1.0.2
 * "defragment" rows for name-based queries under STCS (CASSANDRA-2503)
 * Add timing information to cassandra-cli GET/SET/LIST queries (CASSANDRA-3326)
 * Only create one CompressionMetadata object per sstable (CASSANDRA-3427)
 * cleanup usage of StorageService.setMode() (CASSANDRA-3388)
 * Avoid large array allocation for compressed chunk offsets (CASSANDRA-3432)
 * fix DecimalType bytebuffer marshalling (CASSANDRA-3421)
 * fix bug that caused first column in per row indexes to be ignored 
   (CASSANDRA-3441)
 * add JMX call to clean (failed) repair sessions (CASSANDRA-3316)
 * fix sstableloader reference acquisition bug (CASSANDRA-3438)
 * fix estimated row size regression (CASSANDRA-3451)
 * make sure we don't return more columns than asked (CASSANDRA-3303, 3395)
Merged from 0.8:
 * acquire compactionlock during truncate (CASSANDRA-3399)
 * fix displaying cfdef entries for super columnfamilies (CASSANDRA-3415)


1.0.1
 * acquire references during index build to prevent delete problems
   on Windows (CASSANDRA-3314)
 * describe_ring should include datacenter/topology information (CASSANDRA-2882)
 * Thrift sockets are not properly buffered (CASSANDRA-3261)
 * performance improvement for bytebufferutil compare function (CASSANDRA-3286)
 * add system.versions ColumnFamily (CASSANDRA-3140)
 * reduce network copies (CASSANDRA-3333, 3373)
 * limit nodetool to 32MB of heap (CASSANDRA-3124)
 * (CQL) update parser to accept "timestamp" instead of "date" (CASSANDRA-3149)
 * Fix CLI `show schema` to include "compression_options" (CASSANDRA-3368)
 * Snapshot to include manifest under LeveledCompactionStrategy (CASSANDRA-3359)
 * (CQL) SELECT query should allow CF name to be qualified by keyspace (CASSANDRA-3130)
 * (CQL) Fix internal application error specifying 'using consistency ...'
   in lower case (CASSANDRA-3366)
 * fix Deflate compression when compression actually makes the data bigger
   (CASSANDRA-3370)
 * optimize UUIDGen to avoid lock contention on InetAddress.getLocalHost 
   (CASSANDRA-3387)
 * tolerate index being dropped mid-mutation (CASSANDRA-3334, 3313)
 * CompactionManager is now responsible for checking for new candidates
   post-task execution, enabling more consistent leveled compaction 
   (CASSANDRA-3391)
 * Cache HSHA threads (CASSANDRA-3372)
 * use CF/KS names as snapshot prefix for drop + truncate operations
   (CASSANDRA-2997)
 * Break bloom filters up to avoid heap fragmentation (CASSANDRA-2466)
 * fix cassandra hanging on jsvc stop (CASSANDRA-3302)
 * Avoid leveled compaction getting blocked on errors (CASSANDRA-3408)
 * Make reloading the compaction strategy safe (CASSANDRA-3409)
 * ignore 0.8 hints even if compaction begins before we try to purge
   them (CASSANDRA-3385)
 * remove procrun (bin\daemon) from Cassandra source tree and 
   artifacts (CASSANDRA-3331)
 * make cassandra compile under JDK7 (CASSANDRA-3275)
 * remove dependency of clientutil.jar to FBUtilities (CASSANDRA-3299)
 * avoid truncation errors by using long math on long values (CASSANDRA-3364)
 * avoid clock drift on some Windows machine (CASSANDRA-3375)
 * display cache provider in cli 'describe keyspace' command (CASSANDRA-3384)
 * fix incomplete topology information in describe_ring (CASSANDRA-3403)
 * expire dead gossip states based on time (CASSANDRA-2961)
 * improve CompactionTask extensibility (CASSANDRA-3330)
 * Allow one leveled compaction task to kick off another (CASSANDRA-3363)
 * allow encryption only between datacenters (CASSANDRA-2802)
Merged from 0.8:
 * fix truncate allowing data to be replayed post-restart (CASSANDRA-3297)
 * make iwriter final in IndexWriter to avoid NPE (CASSANDRA-2863)
 * (CQL) update grammar to require key clause in DELETE statement
   (CASSANDRA-3349)
 * (CQL) allow numeric keyspace names in USE statement (CASSANDRA-3350)
 * (Hadoop) skip empty rows when slicing the entire row (CASSANDRA-2855)
 * Fix handling of tombstone by SSTableExport/Import (CASSANDRA-3357)
 * fix ColumnIndexer to use long offsets (CASSANDRA-3358)
 * Improved CLI exceptions (CASSANDRA-3312)
 * Fix handling of tombstone by SSTableExport/Import (CASSANDRA-3357)
 * Only count compaction as active (for throttling) when they have
   successfully acquired the compaction lock (CASSANDRA-3344)
 * Display CLI version string on startup (CASSANDRA-3196)
 * (Hadoop) make CFIF try rpc_address or fallback to listen_address
   (CASSANDRA-3214)
 * (Hadoop) accept comma delimited lists of initial thrift connections
   (CASSANDRA-3185)
 * ColumnFamily min_compaction_threshold should be >= 2 (CASSANDRA-3342)
 * (Pig) add 0.8+ types and key validation type in schema (CASSANDRA-3280)
 * Fix completely removing column metadata using CLI (CASSANDRA-3126)
 * CLI `describe cluster;` output should be on separate lines for separate versions
   (CASSANDRA-3170)
 * fix changing durable_writes keyspace option during CF creation
   (CASSANDRA-3292)
 * avoid locking on update when no indexes are involved (CASSANDRA-3386)
 * fix assertionError during repair with ordered partitioners (CASSANDRA-3369)
 * correctly serialize key_validation_class for avro (CASSANDRA-3391)
 * don't expire counter tombstone after streaming (CASSANDRA-3394)
 * prevent nodes that failed to join from hanging around forever 
   (CASSANDRA-3351)
 * remove incorrect optimization from slice read path (CASSANDRA-3390)
 * Fix race in AntiEntropyService (CASSANDRA-3400)


1.0.0-final
 * close scrubbed sstable fd before deleting it (CASSANDRA-3318)
 * fix bug preventing obsolete commitlog segments from being removed
   (CASSANDRA-3269)
 * tolerate whitespace in seed CDL (CASSANDRA-3263)
 * Change default heap thresholds to max(min(1/2 ram, 1G), min(1/4 ram, 8GB))
   (CASSANDRA-3295)
 * Fix broken CompressedRandomAccessReaderTest (CASSANDRA-3298)
 * (CQL) fix type information returned for wildcard queries (CASSANDRA-3311)
 * add estimated tasks to LeveledCompactionStrategy (CASSANDRA-3322)
 * avoid including compaction cache-warming in keycache stats (CASSANDRA-3325)
 * run compaction and hinted handoff threads at MIN_PRIORITY (CASSANDRA-3308)
 * default hsha thrift server to cpu core count in rpc pool (CASSANDRA-3329)
 * add bin\daemon to binary tarball for Windows service (CASSANDRA-3331)
 * Fix places where uncompressed size of sstables was use in place of the
   compressed one (CASSANDRA-3338)
 * Fix hsha thrift server (CASSANDRA-3346)
 * Make sure repair only stream needed sstables (CASSANDRA-3345)


1.0.0-rc2
 * Log a meaningful warning when a node receives a message for a repair session
   that doesn't exist anymore (CASSANDRA-3256)
 * test for NUMA policy support as well as numactl presence (CASSANDRA-3245)
 * Fix FD leak when internode encryption is enabled (CASSANDRA-3257)
 * Remove incorrect assertion in mergeIterator (CASSANDRA-3260)
 * FBUtilities.hexToBytes(String) to throw NumberFormatException when string
   contains non-hex characters (CASSANDRA-3231)
 * Keep SimpleSnitch proximity ordering unchanged from what the Strategy
   generates, as intended (CASSANDRA-3262)
 * remove Scrub from compactionstats when finished (CASSANDRA-3255)
 * fix counter entry in jdbc TypesMap (CASSANDRA-3268)
 * fix full queue scenario for ParallelCompactionIterator (CASSANDRA-3270)
 * fix bootstrap process (CASSANDRA-3285)
 * don't try delivering hints if when there isn't any (CASSANDRA-3176)
 * CLI documentation change for ColumnFamily `compression_options` (CASSANDRA-3282)
 * ignore any CF ids sent by client for adding CF/KS (CASSANDRA-3288)
 * remove obsolete hints on first startup (CASSANDRA-3291)
 * use correct ISortedColumns for time-optimized reads (CASSANDRA-3289)
 * Evict gossip state immediately when a token is taken over by a new IP 
   (CASSANDRA-3259)


1.0.0-rc1
 * Update CQL to generate microsecond timestamps by default (CASSANDRA-3227)
 * Fix counting CFMetadata towards Memtable liveRatio (CASSANDRA-3023)
 * Kill server on wrapped OOME such as from FileChannel.map (CASSANDRA-3201)
 * remove unnecessary copy when adding to row cache (CASSANDRA-3223)
 * Log message when a full repair operation completes (CASSANDRA-3207)
 * Fix streamOutSession keeping sstables references forever if the remote end
   dies (CASSANDRA-3216)
 * Remove dynamic_snitch boolean from example configuration (defaulting to 
   true) and set default badness threshold to 0.1 (CASSANDRA-3229)
 * Base choice of random or "balanced" token on bootstrap on whether
   schema definitions were found (CASSANDRA-3219)
 * Fixes for LeveledCompactionStrategy score computation, prioritization,
   scheduling, and performance (CASSANDRA-3224, 3234)
 * parallelize sstable open at server startup (CASSANDRA-2988)
 * fix handling of exceptions writing to OutboundTcpConnection (CASSANDRA-3235)
 * Allow using quotes in "USE <keyspace>;" CLI command (CASSANDRA-3208)
 * Don't allow any cache loading exceptions to halt startup (CASSANDRA-3218)
 * Fix sstableloader --ignores option (CASSANDRA-3247)
 * File descriptor limit increased in packaging (CASSANDRA-3206)
 * Fix deadlock in commit log during flush (CASSANDRA-3253) 


1.0.0-beta1
 * removed binarymemtable (CASSANDRA-2692)
 * add commitlog_total_space_in_mb to prevent fragmented logs (CASSANDRA-2427)
 * removed commitlog_rotation_threshold_in_mb configuration (CASSANDRA-2771)
 * make AbstractBounds.normalize de-overlapp overlapping ranges (CASSANDRA-2641)
 * replace CollatingIterator, ReducingIterator with MergeIterator 
   (CASSANDRA-2062)
 * Fixed the ability to set compaction strategy in cli using create column 
   family command (CASSANDRA-2778)
 * clean up tmp files after failed compaction (CASSANDRA-2468)
 * restrict repair streaming to specific columnfamilies (CASSANDRA-2280)
 * don't bother persisting columns shadowed by a row tombstone (CASSANDRA-2589)
 * reset CF and SC deletion times after gc_grace (CASSANDRA-2317)
 * optimize away seek when compacting wide rows (CASSANDRA-2879)
 * single-pass streaming (CASSANDRA-2677, 2906, 2916, 3003)
 * use reference counting for deleting sstables instead of relying on GC
   (CASSANDRA-2521, 3179)
 * store hints as serialized mutations instead of pointers to data row
   (CASSANDRA-2045)
 * store hints in the coordinator node instead of in the closest replica 
   (CASSANDRA-2914)
 * add row_cache_keys_to_save CF option (CASSANDRA-1966)
 * check column family validity in nodetool repair (CASSANDRA-2933)
 * use lazy initialization instead of class initialization in NodeId
   (CASSANDRA-2953)
 * add paging to get_count (CASSANDRA-2894)
 * fix "short reads" in [multi]get (CASSANDRA-2643, 3157, 3192)
 * add optional compression for sstables (CASSANDRA-47, 2994, 3001, 3128)
 * add scheduler JMX metrics (CASSANDRA-2962)
 * add block level checksum for compressed data (CASSANDRA-1717)
 * make column family backed column map pluggable and introduce unsynchronized
   ArrayList backed one to speedup reads (CASSANDRA-2843, 3165, 3205)
 * refactoring of the secondary index api (CASSANDRA-2982)
 * make CL > ONE reads wait for digest reconciliation before returning
   (CASSANDRA-2494)
 * fix missing logging for some exceptions (CASSANDRA-2061)
 * refactor and optimize ColumnFamilyStore.files(...) and Descriptor.fromFilename(String)
   and few other places responsible for work with SSTable files (CASSANDRA-3040)
 * Stop reading from sstables once we know we have the most recent columns,
   for query-by-name requests (CASSANDRA-2498)
 * Add query-by-column mode to stress.java (CASSANDRA-3064)
 * Add "install" command to cassandra.bat (CASSANDRA-292)
 * clean up KSMetadata, CFMetadata from unnecessary
   Thrift<->Avro conversion methods (CASSANDRA-3032)
 * Add timeouts to client request schedulers (CASSANDRA-3079, 3096)
 * Cli to use hashes rather than array of hashes for strategy options (CASSANDRA-3081)
 * LeveledCompactionStrategy (CASSANDRA-1608, 3085, 3110, 3087, 3145, 3154, 3182)
 * Improvements of the CLI `describe` command (CASSANDRA-2630)
 * reduce window where dropped CF sstables may not be deleted (CASSANDRA-2942)
 * Expose gossip/FD info to JMX (CASSANDRA-2806)
 * Fix streaming over SSL when compressed SSTable involved (CASSANDRA-3051)
 * Add support for pluggable secondary index implementations (CASSANDRA-3078)
 * remove compaction_thread_priority setting (CASSANDRA-3104)
 * generate hints for replicas that timeout, not just replicas that are known
   to be down before starting (CASSANDRA-2034)
 * Add throttling for internode streaming (CASSANDRA-3080)
 * make the repair of a range repair all replica (CASSANDRA-2610, 3194)
 * expose the ability to repair the first range (as returned by the
   partitioner) of a node (CASSANDRA-2606)
 * Streams Compression (CASSANDRA-3015)
 * add ability to use multiple threads during a single compaction
   (CASSANDRA-2901)
 * make AbstractBounds.normalize support overlapping ranges (CASSANDRA-2641)
 * fix of the CQL count() behavior (CASSANDRA-3068)
 * use TreeMap backed column families for the SSTable simple writers
   (CASSANDRA-3148)
 * fix inconsistency of the CLI syntax when {} should be used instead of [{}]
   (CASSANDRA-3119)
 * rename CQL type names to match expected SQL behavior (CASSANDRA-3149, 3031)
 * Arena-based allocation for memtables (CASSANDRA-2252, 3162, 3163, 3168)
 * Default RR chance to 0.1 (CASSANDRA-3169)
 * Add RowLevel support to secondary index API (CASSANDRA-3147)
 * Make SerializingCacheProvider the default if JNA is available (CASSANDRA-3183)
 * Fix backwards compatibilty for CQL memtable properties (CASSANDRA-3190)
 * Add five-minute delay before starting compactions on a restarted server
   (CASSANDRA-3181)
 * Reduce copies done for intra-host messages (CASSANDRA-1788, 3144)
 * support of compaction strategy option for stress.java (CASSANDRA-3204)
 * make memtable throughput and column count thresholds no-ops (CASSANDRA-2449)
 * Return schema information along with the resultSet in CQL (CASSANDRA-2734)
 * Add new DecimalType (CASSANDRA-2883)
 * Fix assertion error in RowRepairResolver (CASSANDRA-3156)
 * Reduce unnecessary high buffer sizes (CASSANDRA-3171)
 * Pluggable compaction strategy (CASSANDRA-1610)
 * Add new broadcast_address config option (CASSANDRA-2491)


0.8.7
 * Kill server on wrapped OOME such as from FileChannel.map (CASSANDRA-3201)
 * Allow using quotes in "USE <keyspace>;" CLI command (CASSANDRA-3208)
 * Log message when a full repair operation completes (CASSANDRA-3207)
 * Don't allow any cache loading exceptions to halt startup (CASSANDRA-3218)
 * Fix sstableloader --ignores option (CASSANDRA-3247)
 * File descriptor limit increased in packaging (CASSANDRA-3206)
 * Log a meaningfull warning when a node receive a message for a repair session
   that doesn't exist anymore (CASSANDRA-3256)
 * Fix FD leak when internode encryption is enabled (CASSANDRA-3257)
 * FBUtilities.hexToBytes(String) to throw NumberFormatException when string
   contains non-hex characters (CASSANDRA-3231)
 * Keep SimpleSnitch proximity ordering unchanged from what the Strategy
   generates, as intended (CASSANDRA-3262)
 * remove Scrub from compactionstats when finished (CASSANDRA-3255)
 * Fix tool .bat files when CASSANDRA_HOME contains spaces (CASSANDRA-3258)
 * Force flush of status table when removing/updating token (CASSANDRA-3243)
 * Evict gossip state immediately when a token is taken over by a new IP (CASSANDRA-3259)
 * Fix bug where the failure detector can take too long to mark a host
   down (CASSANDRA-3273)
 * (Hadoop) allow wrapping ranges in queries (CASSANDRA-3137)
 * (Hadoop) check all interfaces for a match with split location
   before falling back to random replica (CASSANDRA-3211)
 * (Hadoop) Make Pig storage handle implements LoadMetadata (CASSANDRA-2777)
 * (Hadoop) Fix exception during PIG 'dump' (CASSANDRA-2810)
 * Fix stress COUNTER_GET option (CASSANDRA-3301)
 * Fix missing fields in CLI `show schema` output (CASSANDRA-3304)
 * Nodetool no longer leaks threads and closes JMX connections (CASSANDRA-3309)
 * fix truncate allowing data to be replayed post-restart (CASSANDRA-3297)
 * Move SimpleAuthority and SimpleAuthenticator to examples (CASSANDRA-2922)
 * Fix handling of tombstone by SSTableExport/Import (CASSANDRA-3357)
 * Fix transposition in cfHistograms (CASSANDRA-3222)
 * Allow using number as DC name when creating keyspace in CQL (CASSANDRA-3239)
 * Force flush of system table after updating/removing a token (CASSANDRA-3243)


0.8.6
 * revert CASSANDRA-2388
 * change TokenRange.endpoints back to listen/broadcast address to match
   pre-1777 behavior, and add TokenRange.rpc_endpoints instead (CASSANDRA-3187)
 * avoid trying to watch cassandra-topology.properties when loaded from jar
   (CASSANDRA-3138)
 * prevent users from creating keyspaces with LocalStrategy replication
   (CASSANDRA-3139)
 * fix CLI `show schema;` to output correct keyspace definition statement
   (CASSANDRA-3129)
 * CustomTThreadPoolServer to log TTransportException at DEBUG level
   (CASSANDRA-3142)
 * allow topology sort to work with non-unique rack names between 
   datacenters (CASSANDRA-3152)
 * Improve caching of same-version Messages on digest and repair paths
   (CASSANDRA-3158)
 * Randomize choice of first replica for counter increment (CASSANDRA-2890)
 * Fix using read_repair_chance instead of merge_shard_change (CASSANDRA-3202)
 * Avoid streaming data to nodes that already have it, on move as well as
   decommission (CASSANDRA-3041)
 * Fix divide by zero error in GCInspector (CASSANDRA-3164)
 * allow quoting of the ColumnFamily name in CLI `create column family`
   statement (CASSANDRA-3195)
 * Fix rolling upgrade from 0.7 to 0.8 problem (CASSANDRA-3166)
 * Accomodate missing encryption_options in IncomingTcpConnection.stream
   (CASSANDRA-3212)


0.8.5
 * fix NPE when encryption_options is unspecified (CASSANDRA-3007)
 * include column name in validation failure exceptions (CASSANDRA-2849)
 * make sure truncate clears out the commitlog so replay won't re-
   populate with truncated data (CASSANDRA-2950)
 * fix NPE when debug logging is enabled and dropped CF is present
   in a commitlog segment (CASSANDRA-3021)
 * fix cassandra.bat when CASSANDRA_HOME contains spaces (CASSANDRA-2952)
 * fix to SSTableSimpleUnsortedWriter bufferSize calculation (CASSANDRA-3027)
 * make cleanup and normal compaction able to skip empty rows
   (rows containing nothing but expired tombstones) (CASSANDRA-3039)
 * work around native memory leak in com.sun.management.GarbageCollectorMXBean
   (CASSANDRA-2868)
 * validate that column names in column_metadata are not equal to key_alias
   on create/update of the ColumnFamily and CQL 'ALTER' statement (CASSANDRA-3036)
 * return an InvalidRequestException if an indexed column is assigned
   a value larger than 64KB (CASSANDRA-3057)
 * fix of numeric-only and string column names handling in CLI "drop index" 
   (CASSANDRA-3054)
 * prune index scan resultset back to original request for lazy
   resultset expansion case (CASSANDRA-2964)
 * (Hadoop) fail jobs when Cassandra node has failed but TaskTracker
   has not (CASSANDRA-2388)
 * fix dynamic snitch ignoring nodes when read_repair_chance is zero
   (CASSANDRA-2662)
 * avoid retaining references to dropped CFS objects in 
   CompactionManager.estimatedCompactions (CASSANDRA-2708)
 * expose rpc timeouts per host in MessagingServiceMBean (CASSANDRA-2941)
 * avoid including cwd in classpath for deb and rpm packages (CASSANDRA-2881)
 * remove gossip state when a new IP takes over a token (CASSANDRA-3071)
 * allow sstable2json to work on index sstable files (CASSANDRA-3059)
 * always hint counters (CASSANDRA-3099)
 * fix log4j initialization in EmbeddedCassandraService (CASSANDRA-2857)
 * remove gossip state when a new IP takes over a token (CASSANDRA-3071)
 * work around native memory leak in com.sun.management.GarbageCollectorMXBean
    (CASSANDRA-2868)
 * fix UnavailableException with writes at CL.EACH_QUORM (CASSANDRA-3084)
 * fix parsing of the Keyspace and ColumnFamily names in numeric
   and string representations in CLI (CASSANDRA-3075)
 * fix corner cases in Range.differenceToFetch (CASSANDRA-3084)
 * fix ip address String representation in the ring cache (CASSANDRA-3044)
 * fix ring cache compatibility when mixing pre-0.8.4 nodes with post-
   in the same cluster (CASSANDRA-3023)
 * make repair report failure when a node participating dies (instead of
   hanging forever) (CASSANDRA-2433)
 * fix handling of the empty byte buffer by ReversedType (CASSANDRA-3111)
 * Add validation that Keyspace names are case-insensitively unique (CASSANDRA-3066)
 * catch invalid key_validation_class before instantiating UpdateColumnFamily (CASSANDRA-3102)
 * make Range and Bounds objects client-safe (CASSANDRA-3108)
 * optionally skip log4j configuration (CASSANDRA-3061)
 * bundle sstableloader with the debian package (CASSANDRA-3113)
 * don't try to build secondary indexes when there is none (CASSANDRA-3123)
 * improve SSTableSimpleUnsortedWriter speed for large rows (CASSANDRA-3122)
 * handle keyspace arguments correctly in nodetool snapshot (CASSANDRA-3038)
 * Fix SSTableImportTest on windows (CASSANDRA-3043)
 * expose compactionThroughputMbPerSec through JMX (CASSANDRA-3117)
 * log keyspace and CF of large rows being compacted


0.8.4
 * change TokenRing.endpoints to be a list of rpc addresses instead of 
   listen/broadcast addresses (CASSANDRA-1777)
 * include files-to-be-streamed in StreamInSession.getSources (CASSANDRA-2972)
 * use JAVA env var in cassandra-env.sh (CASSANDRA-2785, 2992)
 * avoid doing read for no-op replicate-on-write at CL=1 (CASSANDRA-2892)
 * refuse counter write for CL.ANY (CASSANDRA-2990)
 * switch back to only logging recent dropped messages (CASSANDRA-3004)
 * always deserialize RowMutation for counters (CASSANDRA-3006)
 * ignore saved replication_factor strategy_option for NTS (CASSANDRA-3011)
 * make sure pre-truncate CL segments are discarded (CASSANDRA-2950)


0.8.3
 * add ability to drop local reads/writes that are going to timeout
   (CASSANDRA-2943)
 * revamp token removal process, keep gossip states for 3 days (CASSANDRA-2496)
 * don't accept extra args for 0-arg nodetool commands (CASSANDRA-2740)
 * log unavailableexception details at debug level (CASSANDRA-2856)
 * expose data_dir though jmx (CASSANDRA-2770)
 * don't include tmp files as sstable when create cfs (CASSANDRA-2929)
 * log Java classpath on startup (CASSANDRA-2895)
 * keep gossipped version in sync with actual on migration coordinator 
   (CASSANDRA-2946)
 * use lazy initialization instead of class initialization in NodeId
   (CASSANDRA-2953)
 * check column family validity in nodetool repair (CASSANDRA-2933)
 * speedup bytes to hex conversions dramatically (CASSANDRA-2850)
 * Flush memtables on shutdown when durable writes are disabled 
   (CASSANDRA-2958)
 * improved POSIX compatibility of start scripts (CASsANDRA-2965)
 * add counter support to Hadoop InputFormat (CASSANDRA-2981)
 * fix bug where dirty commitlog segments were removed (and avoid keeping 
   segments with no post-flush activity permanently dirty) (CASSANDRA-2829)
 * fix throwing exception with batch mutation of counter super columns
   (CASSANDRA-2949)
 * ignore system tables during repair (CASSANDRA-2979)
 * throw exception when NTS is given replication_factor as an option
   (CASSANDRA-2960)
 * fix assertion error during compaction of counter CFs (CASSANDRA-2968)
 * avoid trying to create index names, when no index exists (CASSANDRA-2867)
 * don't sample the system table when choosing a bootstrap token
   (CASSANDRA-2825)
 * gossiper notifies of local state changes (CASSANDRA-2948)
 * add asynchronous and half-sync/half-async (hsha) thrift servers 
   (CASSANDRA-1405)
 * fix potential use of free'd native memory in SerializingCache 
   (CASSANDRA-2951)
 * prune index scan resultset back to original request for lazy
   resultset expansion case (CASSANDRA-2964)
 * (Hadoop) fail jobs when Cassandra node has failed but TaskTracker
    has not (CASSANDRA-2388)


0.8.2
 * CQL: 
   - include only one row per unique key for IN queries (CASSANDRA-2717)
   - respect client timestamp on full row deletions (CASSANDRA-2912)
 * improve thread-safety in StreamOutSession (CASSANDRA-2792)
 * allow deleting a row and updating indexed columns in it in the
   same mutation (CASSANDRA-2773)
 * Expose number of threads blocked on submitting memtable to flush
   in JMX (CASSANDRA-2817)
 * add ability to return "endpoints" to nodetool (CASSANDRA-2776)
 * Add support for multiple (comma-delimited) coordinator addresses
   to ColumnFamilyInputFormat (CASSANDRA-2807)
 * fix potential NPE while scheduling read repair for range slice
   (CASSANDRA-2823)
 * Fix race in SystemTable.getCurrentLocalNodeId (CASSANDRA-2824)
 * Correctly set default for replicate_on_write (CASSANDRA-2835)
 * improve nodetool compactionstats formatting (CASSANDRA-2844)
 * fix index-building status display (CASSANDRA-2853)
 * fix CLI perpetuating obsolete KsDef.replication_factor (CASSANDRA-2846)
 * improve cli treatment of multiline comments (CASSANDRA-2852)
 * handle row tombstones correctly in EchoedRow (CASSANDRA-2786)
 * add MessagingService.get[Recently]DroppedMessages and
   StorageService.getExceptionCount (CASSANDRA-2804)
 * fix possibility of spurious UnavailableException for LOCAL_QUORUM
   reads with dynamic snitch + read repair disabled (CASSANDRA-2870)
 * add ant-optional as dependence for the debian package (CASSANDRA-2164)
 * add option to specify limit for get_slice in the CLI (CASSANDRA-2646)
 * decrease HH page size (CASSANDRA-2832)
 * reset cli keyspace after dropping the current one (CASSANDRA-2763)
 * add KeyRange option to Hadoop inputformat (CASSANDRA-1125)
 * fix protocol versioning (CASSANDRA-2818, 2860)
 * support spaces in path to log4j configuration (CASSANDRA-2383)
 * avoid including inferred types in CF update (CASSANDRA-2809)
 * fix JMX bulkload call (CASSANDRA-2908)
 * fix updating KS with durable_writes=false (CASSANDRA-2907)
 * add simplified facade to SSTableWriter for bulk loading use
   (CASSANDRA-2911)
 * fix re-using index CF sstable names after drop/recreate (CASSANDRA-2872)
 * prepend CF to default index names (CASSANDRA-2903)
 * fix hint replay (CASSANDRA-2928)
 * Properly synchronize repair's merkle tree computation (CASSANDRA-2816)


0.8.1
 * CQL:
   - support for insert, delete in BATCH (CASSANDRA-2537)
   - support for IN to SELECT, UPDATE (CASSANDRA-2553)
   - timestamp support for INSERT, UPDATE, and BATCH (CASSANDRA-2555)
   - TTL support (CASSANDRA-2476)
   - counter support (CASSANDRA-2473)
   - ALTER COLUMNFAMILY (CASSANDRA-1709)
   - DROP INDEX (CASSANDRA-2617)
   - add SCHEMA/TABLE as aliases for KS/CF (CASSANDRA-2743)
   - server handles wait-for-schema-agreement (CASSANDRA-2756)
   - key alias support (CASSANDRA-2480)
 * add support for comparator parameters and a generic ReverseType
   (CASSANDRA-2355)
 * add CompositeType and DynamicCompositeType (CASSANDRA-2231)
 * optimize batches containing multiple updates to the same row
   (CASSANDRA-2583)
 * adjust hinted handoff page size to avoid OOM with large columns 
   (CASSANDRA-2652)
 * mark BRAF buffer invalid post-flush so we don't re-flush partial
   buffers again, especially on CL writes (CASSANDRA-2660)
 * add DROP INDEX support to CLI (CASSANDRA-2616)
 * don't perform HH to client-mode [storageproxy] nodes (CASSANDRA-2668)
 * Improve forceDeserialize/getCompactedRow encapsulation (CASSANDRA-2659)
 * Don't write CounterUpdateColumn to disk in tests (CASSANDRA-2650)
 * Add sstable bulk loading utility (CASSANDRA-1278)
 * avoid replaying hints to dropped columnfamilies (CASSANDRA-2685)
 * add placeholders for missing rows in range query pseudo-RR (CASSANDRA-2680)
 * remove no-op HHOM.renameHints (CASSANDRA-2693)
 * clone super columns to avoid modifying them during flush (CASSANDRA-2675)
 * allow writes to bypass the commitlog for certain keyspaces (CASSANDRA-2683)
 * avoid NPE when bypassing commitlog during memtable flush (CASSANDRA-2781)
 * Added support for making bootstrap retry if nodes flap (CASSANDRA-2644)
 * Added statusthrift to nodetool to report if thrift server is running (CASSANDRA-2722)
 * Fixed rows being cached if they do not exist (CASSANDRA-2723)
 * Support passing tableName and cfName to RowCacheProviders (CASSANDRA-2702)
 * close scrub file handles (CASSANDRA-2669)
 * throttle migration replay (CASSANDRA-2714)
 * optimize column serializer creation (CASSANDRA-2716)
 * Added support for making bootstrap retry if nodes flap (CASSANDRA-2644)
 * Added statusthrift to nodetool to report if thrift server is running
   (CASSANDRA-2722)
 * Fixed rows being cached if they do not exist (CASSANDRA-2723)
 * fix truncate/compaction race (CASSANDRA-2673)
 * workaround large resultsets causing large allocation retention
   by nio sockets (CASSANDRA-2654)
 * fix nodetool ring use with Ec2Snitch (CASSANDRA-2733)
 * fix removing columns and subcolumns that are supressed by a row or
   supercolumn tombstone during replica resolution (CASSANDRA-2590)
 * support sstable2json against snapshot sstables (CASSANDRA-2386)
 * remove active-pull schema requests (CASSANDRA-2715)
 * avoid marking entire list of sstables as actively being compacted
   in multithreaded compaction (CASSANDRA-2765)
 * seek back after deserializing a row to update cache with (CASSANDRA-2752)
 * avoid skipping rows in scrub for counter column family (CASSANDRA-2759)
 * fix ConcurrentModificationException in repair when dealing with 0.7 node
   (CASSANDRA-2767)
 * use threadsafe collections for StreamInSession (CASSANDRA-2766)
 * avoid infinite loop when creating merkle tree (CASSANDRA-2758)
 * avoids unmarking compacting sstable prematurely in cleanup (CASSANDRA-2769)
 * fix NPE when the commit log is bypassed (CASSANDRA-2718)
 * don't throw an exception in SS.isRPCServerRunning (CASSANDRA-2721)
 * make stress.jar executable (CASSANDRA-2744)
 * add daemon mode to java stress (CASSANDRA-2267)
 * expose the DC and rack of a node through JMX and nodetool ring (CASSANDRA-2531)
 * fix cache mbean getSize (CASSANDRA-2781)
 * Add Date, Float, Double, and Boolean types (CASSANDRA-2530)
 * Add startup flag to renew counter node id (CASSANDRA-2788)
 * add jamm agent to cassandra.bat (CASSANDRA-2787)
 * fix repair hanging if a neighbor has nothing to send (CASSANDRA-2797)
 * purge tombstone even if row is in only one sstable (CASSANDRA-2801)
 * Fix wrong purge of deleted cf during compaction (CASSANDRA-2786)
 * fix race that could result in Hadoop writer failing to throw an
   exception encountered after close() (CASSANDRA-2755)
 * fix scan wrongly throwing assertion error (CASSANDRA-2653)
 * Always use even distribution for merkle tree with RandomPartitionner
   (CASSANDRA-2841)
 * fix describeOwnership for OPP (CASSANDRA-2800)
 * ensure that string tokens do not contain commas (CASSANDRA-2762)


0.8.0-final
 * fix CQL grammar warning and cqlsh regression from CASSANDRA-2622
 * add ant generate-cql-html target (CASSANDRA-2526)
 * update CQL consistency levels (CASSANDRA-2566)
 * debian packaging fixes (CASSANDRA-2481, 2647)
 * fix UUIDType, IntegerType for direct buffers (CASSANDRA-2682, 2684)
 * switch to native Thrift for Hadoop map/reduce (CASSANDRA-2667)
 * fix StackOverflowError when building from eclipse (CASSANDRA-2687)
 * only provide replication_factor to strategy_options "help" for
   SimpleStrategy, OldNetworkTopologyStrategy (CASSANDRA-2678, 2713)
 * fix exception adding validators to non-string columns (CASSANDRA-2696)
 * avoid instantiating DatabaseDescriptor in JDBC (CASSANDRA-2694)
 * fix potential stack overflow during compaction (CASSANDRA-2626)
 * clone super columns to avoid modifying them during flush (CASSANDRA-2675)
 * reset underlying iterator in EchoedRow constructor (CASSANDRA-2653)


0.8.0-rc1
 * faster flushes and compaction from fixing excessively pessimistic 
   rebuffering in BRAF (CASSANDRA-2581)
 * fix returning null column values in the python cql driver (CASSANDRA-2593)
 * fix merkle tree splitting exiting early (CASSANDRA-2605)
 * snapshot_before_compaction directory name fix (CASSANDRA-2598)
 * Disable compaction throttling during bootstrap (CASSANDRA-2612) 
 * fix CQL treatment of > and < operators in range slices (CASSANDRA-2592)
 * fix potential double-application of counter updates on commitlog replay
   by moving replay position from header to sstable metadata (CASSANDRA-2419)
 * JDBC CQL driver exposes getColumn for access to timestamp
 * JDBC ResultSetMetadata properties added to AbstractType
 * r/m clustertool (CASSANDRA-2607)
 * add support for presenting row key as a column in CQL result sets 
   (CASSANDRA-2622)
 * Don't allow {LOCAL|EACH}_QUORUM unless strategy is NTS (CASSANDRA-2627)
 * validate keyspace strategy_options during CQL create (CASSANDRA-2624)
 * fix empty Result with secondary index when limit=1 (CASSANDRA-2628)
 * Fix regression where bootstrapping a node with no schema fails
   (CASSANDRA-2625)
 * Allow removing LocationInfo sstables (CASSANDRA-2632)
 * avoid attempting to replay mutations from dropped keyspaces (CASSANDRA-2631)
 * avoid using cached position of a key when GT is requested (CASSANDRA-2633)
 * fix counting bloom filter true positives (CASSANDRA-2637)
 * initialize local ep state prior to gossip startup if needed (CASSANDRA-2638)
 * fix counter increment lost after restart (CASSANDRA-2642)
 * add quote-escaping via backslash to CLI (CASSANDRA-2623)
 * fix pig example script (CASSANDRA-2487)
 * fix dynamic snitch race in adding latencies (CASSANDRA-2618)
 * Start/stop cassandra after more important services such as mdadm in
   debian packaging (CASSANDRA-2481)


0.8.0-beta2
 * fix NPE compacting index CFs (CASSANDRA-2528)
 * Remove checking all column families on startup for compaction candidates 
   (CASSANDRA-2444)
 * validate CQL create keyspace options (CASSANDRA-2525)
 * fix nodetool setcompactionthroughput (CASSANDRA-2550)
 * move	gossip heartbeat back to its own thread (CASSANDRA-2554)
 * validate cql TRUNCATE columnfamily before truncating (CASSANDRA-2570)
 * fix batch_mutate for mixed standard-counter mutations (CASSANDRA-2457)
 * disallow making schema changes to system keyspace (CASSANDRA-2563)
 * fix sending mutation messages multiple times (CASSANDRA-2557)
 * fix incorrect use of NBHM.size in ReadCallback that could cause
   reads to time out even when responses were received (CASSANDRA-2552)
 * trigger read repair correctly for LOCAL_QUORUM reads (CASSANDRA-2556)
 * Allow configuring the number of compaction thread (CASSANDRA-2558)
 * forceUserDefinedCompaction will attempt to compact what it is given
   even if the pessimistic estimate is that there is not enough disk space;
   automatic compactions will only compact 2 or more sstables (CASSANDRA-2575)
 * refuse to apply migrations with older timestamps than the current 
   schema (CASSANDRA-2536)
 * remove unframed Thrift transport option
 * include indexes in snapshots (CASSANDRA-2596)
 * improve ignoring of obsolete mutations in index maintenance (CASSANDRA-2401)
 * recognize attempt to drop just the index while leaving the column
   definition alone (CASSANDRA-2619)
  

0.8.0-beta1
 * remove Avro RPC support (CASSANDRA-926)
 * support for columns that act as incr/decr counters 
   (CASSANDRA-1072, 1937, 1944, 1936, 2101, 2093, 2288, 2105, 2384, 2236, 2342,
   2454)
 * CQL (CASSANDRA-1703, 1704, 1705, 1706, 1707, 1708, 1710, 1711, 1940, 
   2124, 2302, 2277, 2493)
 * avoid double RowMutation serialization on write path (CASSANDRA-1800)
 * make NetworkTopologyStrategy the default (CASSANDRA-1960)
 * configurable internode encryption (CASSANDRA-1567, 2152)
 * human readable column names in sstable2json output (CASSANDRA-1933)
 * change default JMX port to 7199 (CASSANDRA-2027)
 * backwards compatible internal messaging (CASSANDRA-1015)
 * atomic switch of memtables and sstables (CASSANDRA-2284)
 * add pluggable SeedProvider (CASSANDRA-1669)
 * Fix clustertool to not throw exception when calling get_endpoints (CASSANDRA-2437)
 * upgrade to thrift 0.6 (CASSANDRA-2412) 
 * repair works on a token range instead of full ring (CASSANDRA-2324)
 * purge tombstones from row cache (CASSANDRA-2305)
 * push replication_factor into strategy_options (CASSANDRA-1263)
 * give snapshots the same name on each node (CASSANDRA-1791)
 * remove "nodetool loadbalance" (CASSANDRA-2448)
 * multithreaded compaction (CASSANDRA-2191)
 * compaction throttling (CASSANDRA-2156)
 * add key type information and alias (CASSANDRA-2311, 2396)
 * cli no longer divides read_repair_chance by 100 (CASSANDRA-2458)
 * made CompactionInfo.getTaskType return an enum (CASSANDRA-2482)
 * add a server-wide cap on measured memtable memory usage and aggressively
   flush to keep under that threshold (CASSANDRA-2006)
 * add unified UUIDType (CASSANDRA-2233)
 * add off-heap row cache support (CASSANDRA-1969)


0.7.5
 * improvements/fixes to PIG driver (CASSANDRA-1618, CASSANDRA-2387,
   CASSANDRA-2465, CASSANDRA-2484)
 * validate index names (CASSANDRA-1761)
 * reduce contention on Table.flusherLock (CASSANDRA-1954)
 * try harder to detect failures during streaming, cleaning up temporary
   files more reliably (CASSANDRA-2088)
 * shut down server for OOM on a Thrift thread (CASSANDRA-2269)
 * fix tombstone handling in repair and sstable2json (CASSANDRA-2279)
 * preserve version when streaming data from old sstables (CASSANDRA-2283)
 * don't start repair if a neighboring node is marked as dead (CASSANDRA-2290)
 * purge tombstones from row cache (CASSANDRA-2305)
 * Avoid seeking when sstable2json exports the entire file (CASSANDRA-2318)
 * clear Built flag in system table when dropping an index (CASSANDRA-2320)
 * don't allow arbitrary argument for stress.java (CASSANDRA-2323)
 * validate values for index predicates in get_indexed_slice (CASSANDRA-2328)
 * queue secondary indexes for flush before the parent (CASSANDRA-2330)
 * allow job configuration to set the CL used in Hadoop jobs (CASSANDRA-2331)
 * add memtable_flush_queue_size defaulting to 4 (CASSANDRA-2333)
 * Allow overriding of initial_token, storage_port and rpc_port from system
   properties (CASSANDRA-2343)
 * fix comparator used for non-indexed secondary expressions in index scan
   (CASSANDRA-2347)
 * ensure size calculation and write phase of large-row compaction use
   the same threshold for TTL expiration (CASSANDRA-2349)
 * fix race when iterating CFs during add/drop (CASSANDRA-2350)
 * add ConsistencyLevel command to CLI (CASSANDRA-2354)
 * allow negative numbers in the cli (CASSANDRA-2358)
 * hard code serialVersionUID for tokens class (CASSANDRA-2361)
 * fix potential infinite loop in ByteBufferUtil.inputStream (CASSANDRA-2365)
 * fix encoding bugs in HintedHandoffManager, SystemTable when default
   charset is not UTF8 (CASSANDRA-2367)
 * avoids having removed node reappearing in Gossip (CASSANDRA-2371)
 * fix incorrect truncation of long to int when reading columns via block
   index (CASSANDRA-2376)
 * fix NPE during stream session (CASSANDRA-2377)
 * fix race condition that could leave orphaned data files when dropping CF or
   KS (CASSANDRA-2381)
 * fsync statistics component on write (CASSANDRA-2382)
 * fix duplicate results from CFS.scan (CASSANDRA-2406)
 * add IntegerType to CLI help (CASSANDRA-2414)
 * avoid caching token-only decoratedkeys (CASSANDRA-2416)
 * convert mmap assertion to if/throw so scrub can catch it (CASSANDRA-2417)
 * don't overwrite gc log (CASSANDR-2418)
 * invalidate row cache for streamed row to avoid inconsitencies
   (CASSANDRA-2420)
 * avoid copies in range/index scans (CASSANDRA-2425)
 * make sure we don't wipe data during cleanup if the node has not join
   the ring (CASSANDRA-2428)
 * Try harder to close files after compaction (CASSANDRA-2431)
 * re-set bootstrapped flag after move finishes (CASSANDRA-2435)
 * display validation_class in CLI 'describe keyspace' (CASSANDRA-2442)
 * make cleanup compactions cleanup the row cache (CASSANDRA-2451)
 * add column fields validation to scrub (CASSANDRA-2460)
 * use 64KB flush buffer instead of in_memory_compaction_limit (CASSANDRA-2463)
 * fix backslash substitutions in CLI (CASSANDRA-2492)
 * disable cache saving for system CFS (CASSANDRA-2502)
 * fixes for verifying destination availability under hinted conditions
   so UE can be thrown intead of timing out (CASSANDRA-2514)
 * fix update of validation class in column metadata (CASSANDRA-2512)
 * support LOCAL_QUORUM, EACH_QUORUM CLs outside of NTS (CASSANDRA-2516)
 * preserve version when streaming data from old sstables (CASSANDRA-2283)
 * fix backslash substitutions in CLI (CASSANDRA-2492)
 * count a row deletion as one operation towards memtable threshold 
   (CASSANDRA-2519)
 * support LOCAL_QUORUM, EACH_QUORUM CLs outside of NTS (CASSANDRA-2516)


0.7.4
 * add nodetool join command (CASSANDRA-2160)
 * fix secondary indexes on pre-existing or streamed data (CASSANDRA-2244)
 * initialize endpoint in gossiper earlier (CASSANDRA-2228)
 * add ability to write to Cassandra from Pig (CASSANDRA-1828)
 * add rpc_[min|max]_threads (CASSANDRA-2176)
 * add CL.TWO, CL.THREE (CASSANDRA-2013)
 * avoid exporting an un-requested row in sstable2json, when exporting 
   a key that does not exist (CASSANDRA-2168)
 * add incremental_backups option (CASSANDRA-1872)
 * add configurable row limit to Pig loadfunc (CASSANDRA-2276)
 * validate column values in batches as well as single-Column inserts
   (CASSANDRA-2259)
 * move sample schema from cassandra.yaml to schema-sample.txt,
   a cli scripts (CASSANDRA-2007)
 * avoid writing empty rows when scrubbing tombstoned rows (CASSANDRA-2296)
 * fix assertion error in range and index scans for CL < ALL
   (CASSANDRA-2282)
 * fix commitlog replay when flush position refers to data that didn't
   get synced before server died (CASSANDRA-2285)
 * fix fd leak in sstable2json with non-mmap'd i/o (CASSANDRA-2304)
 * reduce memory use during streaming of multiple sstables (CASSANDRA-2301)
 * purge tombstoned rows from cache after GCGraceSeconds (CASSANDRA-2305)
 * allow zero replicas in a NTS datacenter (CASSANDRA-1924)
 * make range queries respect snitch for local replicas (CASSANDRA-2286)
 * fix HH delivery when column index is larger than 2GB (CASSANDRA-2297)
 * make 2ary indexes use parent CF flush thresholds during initial build
   (CASSANDRA-2294)
 * update memtable_throughput to be a long (CASSANDRA-2158)


0.7.3
 * Keep endpoint state until aVeryLongTime (CASSANDRA-2115)
 * lower-latency read repair (CASSANDRA-2069)
 * add hinted_handoff_throttle_delay_in_ms option (CASSANDRA-2161)
 * fixes for cache save/load (CASSANDRA-2172, -2174)
 * Handle whole-row deletions in CFOutputFormat (CASSANDRA-2014)
 * Make memtable_flush_writers flush in parallel (CASSANDRA-2178)
 * Add compaction_preheat_key_cache option (CASSANDRA-2175)
 * refactor stress.py to have only one copy of the format string 
   used for creating row keys (CASSANDRA-2108)
 * validate index names for \w+ (CASSANDRA-2196)
 * Fix Cassandra cli to respect timeout if schema does not settle 
   (CASSANDRA-2187)
 * fix for compaction and cleanup writing old-format data into new-version 
   sstable (CASSANDRA-2211, -2216)
 * add nodetool scrub (CASSANDRA-2217, -2240)
 * fix sstable2json large-row pagination (CASSANDRA-2188)
 * fix EOFing on requests for the last bytes in a file (CASSANDRA-2213)
 * fix BufferedRandomAccessFile bugs (CASSANDRA-2218, -2241)
 * check for memtable flush_after_mins exceeded every 10s (CASSANDRA-2183)
 * fix cache saving on Windows (CASSANDRA-2207)
 * add validateSchemaAgreement call + synchronization to schema
   modification operations (CASSANDRA-2222)
 * fix for reversed slice queries on large rows (CASSANDRA-2212)
 * fat clients were writing local data (CASSANDRA-2223)
 * set DEFAULT_MEMTABLE_LIFETIME_IN_MINS to 24h
 * improve detection and cleanup of partially-written sstables 
   (CASSANDRA-2206)
 * fix supercolumn de/serialization when subcolumn comparator is different
   from supercolumn's (CASSANDRA-2104)
 * fix starting up on Windows when CASSANDRA_HOME contains whitespace
   (CASSANDRA-2237)
 * add [get|set][row|key]cacheSavePeriod to JMX (CASSANDRA-2100)
 * fix Hadoop ColumnFamilyOutputFormat dropping of mutations
   when batch fills up (CASSANDRA-2255)
 * move file deletions off of scheduledtasks executor (CASSANDRA-2253)


0.7.2
 * copy DecoratedKey.key when inserting into caches to avoid retaining
   a reference to the underlying buffer (CASSANDRA-2102)
 * format subcolumn names with subcomparator (CASSANDRA-2136)
 * fix column bloom filter deserialization (CASSANDRA-2165)


0.7.1
 * refactor MessageDigest creation code. (CASSANDRA-2107)
 * buffer network stack to avoid inefficient small TCP messages while avoiding
   the nagle/delayed ack problem (CASSANDRA-1896)
 * check log4j configuration for changes every 10s (CASSANDRA-1525, 1907)
 * more-efficient cross-DC replication (CASSANDRA-1530, -2051, -2138)
 * avoid polluting page cache with commitlog or sstable writes
   and seq scan operations (CASSANDRA-1470)
 * add RMI authentication options to nodetool (CASSANDRA-1921)
 * make snitches configurable at runtime (CASSANDRA-1374)
 * retry hadoop split requests on connection failure (CASSANDRA-1927)
 * implement describeOwnership for BOP, COPP (CASSANDRA-1928)
 * make read repair behave as expected for ConsistencyLevel > ONE
   (CASSANDRA-982, 2038)
 * distributed test harness (CASSANDRA-1859, 1964)
 * reduce flush lock contention (CASSANDRA-1930)
 * optimize supercolumn deserialization (CASSANDRA-1891)
 * fix CFMetaData.apply to only compare objects of the same class 
   (CASSANDRA-1962)
 * allow specifying specific SSTables to compact from JMX (CASSANDRA-1963)
 * fix race condition in MessagingService.targets (CASSANDRA-1959, 2094, 2081)
 * refuse to open sstables from a future version (CASSANDRA-1935)
 * zero-copy reads (CASSANDRA-1714)
 * fix copy bounds for word Text in wordcount demo (CASSANDRA-1993)
 * fixes for contrib/javautils (CASSANDRA-1979)
 * check more frequently for memtable expiration (CASSANDRA-2000)
 * fix writing SSTable column count statistics (CASSANDRA-1976)
 * fix streaming of multiple CFs during bootstrap (CASSANDRA-1992)
 * explicitly set JVM GC new generation size with -Xmn (CASSANDRA-1968)
 * add short options for CLI flags (CASSANDRA-1565)
 * make keyspace argument to "describe keyspace" in CLI optional
   when authenticated to keyspace already (CASSANDRA-2029)
 * added option to specify -Dcassandra.join_ring=false on startup
   to allow "warm spare" nodes or performing JMX maintenance before
   joining the ring (CASSANDRA-526)
 * log migrations at INFO (CASSANDRA-2028)
 * add CLI verbose option in file mode (CASSANDRA-2030)
 * add single-line "--" comments to CLI (CASSANDRA-2032)
 * message serialization tests (CASSANDRA-1923)
 * switch from ivy to maven-ant-tasks (CASSANDRA-2017)
 * CLI attempts to block for new schema to propagate (CASSANDRA-2044)
 * fix potential overflow in nodetool cfstats (CASSANDRA-2057)
 * add JVM shutdownhook to sync commitlog (CASSANDRA-1919)
 * allow nodes to be up without being part of  normal traffic (CASSANDRA-1951)
 * fix CLI "show keyspaces" with null options on NTS (CASSANDRA-2049)
 * fix possible ByteBuffer race conditions (CASSANDRA-2066)
 * reduce garbage generated by MessagingService to prevent load spikes
   (CASSANDRA-2058)
 * fix math in RandomPartitioner.describeOwnership (CASSANDRA-2071)
 * fix deletion of sstable non-data components (CASSANDRA-2059)
 * avoid blocking gossip while deleting handoff hints (CASSANDRA-2073)
 * ignore messages from newer versions, keep track of nodes in gossip 
   regardless of version (CASSANDRA-1970)
 * cache writing moved to CompactionManager to reduce i/o contention and
   updated to use non-cache-polluting writes (CASSANDRA-2053)
 * page through large rows when exporting to JSON (CASSANDRA-2041)
 * add flush_largest_memtables_at and reduce_cache_sizes_at options
   (CASSANDRA-2142)
 * add cli 'describe cluster' command (CASSANDRA-2127)
 * add cli support for setting username/password at 'connect' command 
   (CASSANDRA-2111)
 * add -D option to Stress.java to allow reading hosts from a file 
   (CASSANDRA-2149)
 * bound hints CF throughput between 32M and 256M (CASSANDRA-2148)
 * continue starting when invalid saved cache entries are encountered
   (CASSANDRA-2076)
 * add max_hint_window_in_ms option (CASSANDRA-1459)


0.7.0-final
 * fix offsets to ByteBuffer.get (CASSANDRA-1939)


0.7.0-rc4
 * fix cli crash after backgrounding (CASSANDRA-1875)
 * count timeouts in storageproxy latencies, and include latency 
   histograms in StorageProxyMBean (CASSANDRA-1893)
 * fix CLI get recognition of supercolumns (CASSANDRA-1899)
 * enable keepalive on intra-cluster sockets (CASSANDRA-1766)
 * count timeouts towards dynamicsnitch latencies (CASSANDRA-1905)
 * Expose index-building status in JMX + cli schema description
   (CASSANDRA-1871)
 * allow [LOCAL|EACH]_QUORUM to be used with non-NetworkTopology 
   replication Strategies
 * increased amount of index locks for faster commitlog replay
 * collect secondary index tombstones immediately (CASSANDRA-1914)
 * revert commitlog changes from #1780 (CASSANDRA-1917)
 * change RandomPartitioner min token to -1 to avoid collision w/
   tokens on actual nodes (CASSANDRA-1901)
 * examine the right nibble when validating TimeUUID (CASSANDRA-1910)
 * include secondary indexes in cleanup (CASSANDRA-1916)
 * CFS.scrubDataDirectories should also cleanup invalid secondary indexes
   (CASSANDRA-1904)
 * ability to disable/enable gossip on nodes to force them down
   (CASSANDRA-1108)


0.7.0-rc3
 * expose getNaturalEndpoints in StorageServiceMBean taking byte[]
   key; RMI cannot serialize ByteBuffer (CASSANDRA-1833)
 * infer org.apache.cassandra.locator for replication strategy classes
   when not otherwise specified
 * validation that generates less garbage (CASSANDRA-1814)
 * add TTL support to CLI (CASSANDRA-1838)
 * cli defaults to bytestype for subcomparator when creating
   column families (CASSANDRA-1835)
 * unregister index MBeans when index is dropped (CASSANDRA-1843)
 * make ByteBufferUtil.clone thread-safe (CASSANDRA-1847)
 * change exception for read requests during bootstrap from 
   InvalidRequest to Unavailable (CASSANDRA-1862)
 * respect row-level tombstones post-flush in range scans
   (CASSANDRA-1837)
 * ReadResponseResolver check digests against each other (CASSANDRA-1830)
 * return InvalidRequest when remove of subcolumn without supercolumn
   is requested (CASSANDRA-1866)
 * flush before repair (CASSANDRA-1748)
 * SSTableExport validates key order (CASSANDRA-1884)
 * large row support for SSTableExport (CASSANDRA-1867)
 * Re-cache hot keys post-compaction without hitting disk (CASSANDRA-1878)
 * manage read repair in coordinator instead of data source, to
   provide latency information to dynamic snitch (CASSANDRA-1873)


0.7.0-rc2
 * fix live-column-count of slice ranges including tombstoned supercolumn 
   with live subcolumn (CASSANDRA-1591)
 * rename o.a.c.internal.AntientropyStage -> AntiEntropyStage,
   o.a.c.request.Request_responseStage -> RequestResponseStage,
   o.a.c.internal.Internal_responseStage -> InternalResponseStage
 * add AbstractType.fromString (CASSANDRA-1767)
 * require index_type to be present when specifying index_name
   on ColumnDef (CASSANDRA-1759)
 * fix add/remove index bugs in CFMetadata (CASSANDRA-1768)
 * rebuild Strategy during system_update_keyspace (CASSANDRA-1762)
 * cli updates prompt to ... in continuation lines (CASSANDRA-1770)
 * support multiple Mutations per key in hadoop ColumnFamilyOutputFormat
   (CASSANDRA-1774)
 * improvements to Debian init script (CASSANDRA-1772)
 * use local classloader to check for version.properties (CASSANDRA-1778)
 * Validate that column names in column_metadata are valid for the
   defined comparator, and decode properly in cli (CASSANDRA-1773)
 * use cross-platform newlines in cli (CASSANDRA-1786)
 * add ExpiringColumn support to sstable import/export (CASSANDRA-1754)
 * add flush for each append to periodic commitlog mode; added
   periodic_without_flush option to disable this (CASSANDRA-1780)
 * close file handle used for post-flush truncate (CASSANDRA-1790)
 * various code cleanup (CASSANDRA-1793, -1794, -1795)
 * fix range queries against wrapped range (CASSANDRA-1781)
 * fix consistencylevel calculations for NetworkTopologyStrategy
   (CASSANDRA-1804)
 * cli support index type enum names (CASSANDRA-1810)
 * improved validation of column_metadata (CASSANDRA-1813)
 * reads at ConsistencyLevel > 1 throw UnavailableException
   immediately if insufficient live nodes exist (CASSANDRA-1803)
 * copy bytebuffers for local writes to avoid retaining the entire
   Thrift frame (CASSANDRA-1801)
 * fix NPE adding index to column w/o prior metadata (CASSANDRA-1764)
 * reduce fat client timeout (CASSANDRA-1730)
 * fix botched merge of CASSANDRA-1316


0.7.0-rc1
 * fix compaction and flush races with schema updates (CASSANDRA-1715)
 * add clustertool, config-converter, sstablekeys, and schematool 
   Windows .bat files (CASSANDRA-1723)
 * reject range queries received during bootstrap (CASSANDRA-1739)
 * fix wrapping-range queries on non-minimum token (CASSANDRA-1700)
 * add nodetool cfhistogram (CASSANDRA-1698)
 * limit repaired ranges to what the nodes have in common (CASSANDRA-1674)
 * index scan treats missing columns as not matching secondary
   expressions (CASSANDRA-1745)
 * Fix misuse of DataOutputBuffer.getData in AntiEntropyService
   (CASSANDRA-1729)
 * detect and warn when obsolete version of JNA is present (CASSANDRA-1760)
 * reduce fat client timeout (CASSANDRA-1730)
 * cleanup smallest CFs first to increase free temp space for larger ones
   (CASSANDRA-1811)
 * Update windows .bat files to work outside of main Cassandra
   directory (CASSANDRA-1713)
 * fix read repair regression from 0.6.7 (CASSANDRA-1727)
 * more-efficient read repair (CASSANDRA-1719)
 * fix hinted handoff replay (CASSANDRA-1656)
 * log type of dropped messages (CASSANDRA-1677)
 * upgrade to SLF4J 1.6.1
 * fix ByteBuffer bug in ExpiringColumn.updateDigest (CASSANDRA-1679)
 * fix IntegerType.getString (CASSANDRA-1681)
 * make -Djava.net.preferIPv4Stack=true the default (CASSANDRA-628)
 * add INTERNAL_RESPONSE verb to differentiate from responses related
   to client requests (CASSANDRA-1685)
 * log tpstats when dropping messages (CASSANDRA-1660)
 * include unreachable nodes in describeSchemaVersions (CASSANDRA-1678)
 * Avoid dropping messages off the client request path (CASSANDRA-1676)
 * fix jna errno reporting (CASSANDRA-1694)
 * add friendlier error for UnknownHostException on startup (CASSANDRA-1697)
 * include jna dependency in RPM package (CASSANDRA-1690)
 * add --skip-keys option to stress.py (CASSANDRA-1696)
 * improve cli handling of non-string keys and column names 
   (CASSANDRA-1701, -1693)
 * r/m extra subcomparator line in cli keyspaces output (CASSANDRA-1712)
 * add read repair chance to cli "show keyspaces"
 * upgrade to ConcurrentLinkedHashMap 1.1 (CASSANDRA-975)
 * fix index scan routing (CASSANDRA-1722)
 * fix tombstoning of supercolumns in range queries (CASSANDRA-1734)
 * clear endpoint cache after updating keyspace metadata (CASSANDRA-1741)
 * fix wrapping-range queries on non-minimum token (CASSANDRA-1700)
 * truncate includes secondary indexes (CASSANDRA-1747)
 * retain reference to PendingFile sstables (CASSANDRA-1749)
 * fix sstableimport regression (CASSANDRA-1753)
 * fix for bootstrap when no non-system tables are defined (CASSANDRA-1732)
 * handle replica unavailability in index scan (CASSANDRA-1755)
 * fix service initialization order deadlock (CASSANDRA-1756)
 * multi-line cli commands (CASSANDRA-1742)
 * fix race between snapshot and compaction (CASSANDRA-1736)
 * add listEndpointsPendingHints, deleteHintsForEndpoint JMX methods 
   (CASSANDRA-1551)


0.7.0-beta3
 * add strategy options to describe_keyspace output (CASSANDRA-1560)
 * log warning when using randomly generated token (CASSANDRA-1552)
 * re-organize JMX into .db, .net, .internal, .request (CASSANDRA-1217)
 * allow nodes to change IPs between restarts (CASSANDRA-1518)
 * remember ring state between restarts by default (CASSANDRA-1518)
 * flush index built flag so we can read it before log replay (CASSANDRA-1541)
 * lock row cache updates to prevent race condition (CASSANDRA-1293)
 * remove assertion causing rare (and harmless) error messages in
   commitlog (CASSANDRA-1330)
 * fix moving nodes with no keyspaces defined (CASSANDRA-1574)
 * fix unbootstrap when no data is present in a transfer range (CASSANDRA-1573)
 * take advantage of AVRO-495 to simplify our avro IDL (CASSANDRA-1436)
 * extend authorization hierarchy to column family (CASSANDRA-1554)
 * deletion support in secondary indexes (CASSANDRA-1571)
 * meaningful error message for invalid replication strategy class 
   (CASSANDRA-1566)
 * allow keyspace creation with RF > N (CASSANDRA-1428)
 * improve cli error handling (CASSANDRA-1580)
 * add cache save/load ability (CASSANDRA-1417, 1606, 1647)
 * add StorageService.getDrainProgress (CASSANDRA-1588)
 * Disallow bootstrap to an in-use token (CASSANDRA-1561)
 * Allow dynamic secondary index creation and destruction (CASSANDRA-1532)
 * log auto-guessed memtable thresholds (CASSANDRA-1595)
 * add ColumnDef support to cli (CASSANDRA-1583)
 * reduce index sample time by 75% (CASSANDRA-1572)
 * add cli support for column, strategy metadata (CASSANDRA-1578, 1612)
 * add cli support for schema modification (CASSANDRA-1584)
 * delete temp files on failed compactions (CASSANDRA-1596)
 * avoid blocking for dead nodes during removetoken (CASSANDRA-1605)
 * remove ConsistencyLevel.ZERO (CASSANDRA-1607)
 * expose in-progress compaction type in jmx (CASSANDRA-1586)
 * removed IClock & related classes from internals (CASSANDRA-1502)
 * fix removing tokens from SystemTable on decommission and removetoken
   (CASSANDRA-1609)
 * include CF metadata in cli 'show keyspaces' (CASSANDRA-1613)
 * switch from Properties to HashMap in PropertyFileSnitch to
   avoid synchronization bottleneck (CASSANDRA-1481)
 * PropertyFileSnitch configuration file renamed to 
   cassandra-topology.properties
 * add cli support for get_range_slices (CASSANDRA-1088, CASSANDRA-1619)
 * Make memtable flush thresholds per-CF instead of global 
   (CASSANDRA-1007, 1637)
 * add cli support for binary data without CfDef hints (CASSANDRA-1603)
 * fix building SSTable statistics post-stream (CASSANDRA-1620)
 * fix potential infinite loop in 2ary index queries (CASSANDRA-1623)
 * allow creating NTS keyspaces with no replicas configured (CASSANDRA-1626)
 * add jmx histogram of sstables accessed per read (CASSANDRA-1624)
 * remove system_rename_column_family and system_rename_keyspace from the
   client API until races can be fixed (CASSANDRA-1630, CASSANDRA-1585)
 * add cli sanity tests (CASSANDRA-1582)
 * update GC settings in cassandra.bat (CASSANDRA-1636)
 * cli support for index queries (CASSANDRA-1635)
 * cli support for updating schema memtable settings (CASSANDRA-1634)
 * cli --file option (CASSANDRA-1616)
 * reduce automatically chosen memtable sizes by 50% (CASSANDRA-1641)
 * move endpoint cache from snitch to strategy (CASSANDRA-1643)
 * fix commitlog recovery deleting the newly-created segment as well as
   the old ones (CASSANDRA-1644)
 * upgrade to Thrift 0.5 (CASSANDRA-1367)
 * renamed CL.DCQUORUM to LOCAL_QUORUM and DCQUORUMSYNC to EACH_QUORUM
 * cli truncate support (CASSANDRA-1653)
 * update GC settings in cassandra.bat (CASSANDRA-1636)
 * avoid logging when a node's ip/token is gossipped back to it (CASSANDRA-1666)


0.7-beta2
 * always use UTF-8 for hint keys (CASSANDRA-1439)
 * remove cassandra.yaml dependency from Hadoop and Pig (CASSADRA-1322)
 * expose CfDef metadata in describe_keyspaces (CASSANDRA-1363)
 * restore use of mmap_index_only option (CASSANDRA-1241)
 * dropping a keyspace with no column families generated an error 
   (CASSANDRA-1378)
 * rename RackAwareStrategy to OldNetworkTopologyStrategy, RackUnawareStrategy 
   to SimpleStrategy, DatacenterShardStrategy to NetworkTopologyStrategy,
   AbstractRackAwareSnitch to AbstractNetworkTopologySnitch (CASSANDRA-1392)
 * merge StorageProxy.mutate, mutateBlocking (CASSANDRA-1396)
 * faster UUIDType, LongType comparisons (CASSANDRA-1386, 1393)
 * fix setting read_repair_chance from CLI addColumnFamily (CASSANDRA-1399)
 * fix updates to indexed columns (CASSANDRA-1373)
 * fix race condition leaving to FileNotFoundException (CASSANDRA-1382)
 * fix sharded lock hash on index write path (CASSANDRA-1402)
 * add support for GT/E, LT/E in subordinate index clauses (CASSANDRA-1401)
 * cfId counter got out of sync when CFs were added (CASSANDRA-1403)
 * less chatty schema updates (CASSANDRA-1389)
 * rename column family mbeans. 'type' will now include either 
   'IndexColumnFamilies' or 'ColumnFamilies' depending on the CFS type.
   (CASSANDRA-1385)
 * disallow invalid keyspace and column family names. This includes name that
   matches a '^\w+' regex. (CASSANDRA-1377)
 * use JNA, if present, to take snapshots (CASSANDRA-1371)
 * truncate hints if starting 0.7 for the first time (CASSANDRA-1414)
 * fix FD leak in single-row slicepredicate queries (CASSANDRA-1416)
 * allow index expressions against columns that are not part of the 
   SlicePredicate (CASSANDRA-1410)
 * config-converter properly handles snitches and framed support 
   (CASSANDRA-1420)
 * remove keyspace argument from multiget_count (CASSANDRA-1422)
 * allow specifying cassandra.yaml location as (local or remote) URL
   (CASSANDRA-1126)
 * fix using DynamicEndpointSnitch with NetworkTopologyStrategy
   (CASSANDRA-1429)
 * Add CfDef.default_validation_class (CASSANDRA-891)
 * fix EstimatedHistogram.max (CASSANDRA-1413)
 * quorum read optimization (CASSANDRA-1622)
 * handle zero-length (or missing) rows during HH paging (CASSANDRA-1432)
 * include secondary indexes during schema migrations (CASSANDRA-1406)
 * fix commitlog header race during schema change (CASSANDRA-1435)
 * fix ColumnFamilyStoreMBeanIterator to use new type name (CASSANDRA-1433)
 * correct filename generated by xml->yaml converter (CASSANDRA-1419)
 * add CMSInitiatingOccupancyFraction=75 and UseCMSInitiatingOccupancyOnly
   to default JVM options
 * decrease jvm heap for cassandra-cli (CASSANDRA-1446)
 * ability to modify keyspaces and column family definitions on a live cluster
   (CASSANDRA-1285)
 * support for Hadoop Streaming [non-jvm map/reduce via stdin/out]
   (CASSANDRA-1368)
 * Move persistent sstable stats from the system table to an sstable component
   (CASSANDRA-1430)
 * remove failed bootstrap attempt from pending ranges when gossip times
   it out after 1h (CASSANDRA-1463)
 * eager-create tcp connections to other cluster members (CASSANDRA-1465)
 * enumerate stages and derive stage from message type instead of 
   transmitting separately (CASSANDRA-1465)
 * apply reversed flag during collation from different data sources
   (CASSANDRA-1450)
 * make failure to remove commitlog segment non-fatal (CASSANDRA-1348)
 * correct ordering of drain operations so CL.recover is no longer 
   necessary (CASSANDRA-1408)
 * removed keyspace from describe_splits method (CASSANDRA-1425)
 * rename check_schema_agreement to describe_schema_versions
   (CASSANDRA-1478)
 * fix QUORUM calculation for RF > 3 (CASSANDRA-1487)
 * remove tombstones during non-major compactions when bloom filter
   verifies that row does not exist in other sstables (CASSANDRA-1074)
 * nodes that coordinated a loadbalance in the past could not be seen by
   newly added nodes (CASSANDRA-1467)
 * exposed endpoint states (gossip details) via jmx (CASSANDRA-1467)
 * ensure that compacted sstables are not included when new readers are
   instantiated (CASSANDRA-1477)
 * by default, calculate heap size and memtable thresholds at runtime (CASSANDRA-1469)
 * fix races dealing with adding/dropping keyspaces and column families in
   rapid succession (CASSANDRA-1477)
 * clean up of Streaming system (CASSANDRA-1503, 1504, 1506)
 * add options to configure Thrift socket keepalive and buffer sizes (CASSANDRA-1426)
 * make contrib CassandraServiceDataCleaner recursive (CASSANDRA-1509)
 * min, max compaction threshold are configurable and persistent 
   per-ColumnFamily (CASSANDRA-1468)
 * fix replaying the last mutation in a commitlog unnecessarily 
   (CASSANDRA-1512)
 * invoke getDefaultUncaughtExceptionHandler from DTPE with the original
   exception rather than the ExecutionException wrapper (CASSANDRA-1226)
 * remove Clock from the Thrift (and Avro) API (CASSANDRA-1501)
 * Close intra-node sockets when connection is broken (CASSANDRA-1528)
 * RPM packaging spec file (CASSANDRA-786)
 * weighted request scheduler (CASSANDRA-1485)
 * treat expired columns as deleted (CASSANDRA-1539)
 * make IndexInterval configurable (CASSANDRA-1488)
 * add describe_snitch to Thrift API (CASSANDRA-1490)
 * MD5 authenticator compares plain text submitted password with MD5'd
   saved property, instead of vice versa (CASSANDRA-1447)
 * JMX MessagingService pending and completed counts (CASSANDRA-1533)
 * fix race condition processing repair responses (CASSANDRA-1511)
 * make repair blocking (CASSANDRA-1511)
 * create EndpointSnitchInfo and MBean to expose rack and DC (CASSANDRA-1491)
 * added option to contrib/word_count to output results back to Cassandra
   (CASSANDRA-1342)
 * rewrite Hadoop ColumnFamilyRecordWriter to pool connections, retry to
   multiple Cassandra nodes, and smooth impact on the Cassandra cluster
   by using smaller batch sizes (CASSANDRA-1434)
 * fix setting gc_grace_seconds via CLI (CASSANDRA-1549)
 * support TTL'd index values (CASSANDRA-1536)
 * make removetoken work like decommission (CASSANDRA-1216)
 * make cli comparator-aware and improve quote rules (CASSANDRA-1523,-1524)
 * make nodetool compact and cleanup blocking (CASSANDRA-1449)
 * add memtable, cache information to GCInspector logs (CASSANDRA-1558)
 * enable/disable HintedHandoff via JMX (CASSANDRA-1550)
 * Ignore stray files in the commit log directory (CASSANDRA-1547)
 * Disallow bootstrap to an in-use token (CASSANDRA-1561)


0.7-beta1
 * sstable versioning (CASSANDRA-389)
 * switched to slf4j logging (CASSANDRA-625)
 * add (optional) expiration time for column (CASSANDRA-699)
 * access levels for authentication/authorization (CASSANDRA-900)
 * add ReadRepairChance to CF definition (CASSANDRA-930)
 * fix heisenbug in system tests, especially common on OS X (CASSANDRA-944)
 * convert to byte[] keys internally and all public APIs (CASSANDRA-767)
 * ability to alter schema definitions on a live cluster (CASSANDRA-44)
 * renamed configuration file to cassandra.xml, and log4j.properties to
   log4j-server.properties, which must now be loaded from
   the classpath (which is how our scripts in bin/ have always done it)
   (CASSANDRA-971)
 * change get_count to require a SlicePredicate. create multi_get_count
   (CASSANDRA-744)
 * re-organized endpointsnitch implementations and added SimpleSnitch
   (CASSANDRA-994)
 * Added preload_row_cache option (CASSANDRA-946)
 * add CRC to commitlog header (CASSANDRA-999)
 * removed deprecated batch_insert and get_range_slice methods (CASSANDRA-1065)
 * add truncate thrift method (CASSANDRA-531)
 * http mini-interface using mx4j (CASSANDRA-1068)
 * optimize away copy of sliced row on memtable read path (CASSANDRA-1046)
 * replace constant-size 2GB mmaped segments and special casing for index 
   entries spanning segment boundaries, with SegmentedFile that computes 
   segments that always contain entire entries/rows (CASSANDRA-1117)
 * avoid reading large rows into memory during compaction (CASSANDRA-16)
 * added hadoop OutputFormat (CASSANDRA-1101)
 * efficient Streaming (no more anticompaction) (CASSANDRA-579)
 * split commitlog header into separate file and add size checksum to
   mutations (CASSANDRA-1179)
 * avoid allocating a new byte[] for each mutation on replay (CASSANDRA-1219)
 * revise HH schema to be per-endpoint (CASSANDRA-1142)
 * add joining/leaving status to nodetool ring (CASSANDRA-1115)
 * allow multiple repair sessions per node (CASSANDRA-1190)
 * optimize away MessagingService for local range queries (CASSANDRA-1261)
 * make framed transport the default so malformed requests can't OOM the 
   server (CASSANDRA-475)
 * significantly faster reads from row cache (CASSANDRA-1267)
 * take advantage of row cache during range queries (CASSANDRA-1302)
 * make GCGraceSeconds a per-ColumnFamily value (CASSANDRA-1276)
 * keep persistent row size and column count statistics (CASSANDRA-1155)
 * add IntegerType (CASSANDRA-1282)
 * page within a single row during hinted handoff (CASSANDRA-1327)
 * push DatacenterShardStrategy configuration into keyspace definition,
   eliminating datacenter.properties. (CASSANDRA-1066)
 * optimize forward slices starting with '' and single-index-block name 
   queries by skipping the column index (CASSANDRA-1338)
 * streaming refactor (CASSANDRA-1189)
 * faster comparison for UUID types (CASSANDRA-1043)
 * secondary index support (CASSANDRA-749 and subtasks)
 * make compaction buckets deterministic (CASSANDRA-1265)


0.6.6
 * Allow using DynamicEndpointSnitch with RackAwareStrategy (CASSANDRA-1429)
 * remove the remaining vestiges of the unfinished DatacenterShardStrategy 
   (replaced by NetworkTopologyStrategy in 0.7)
   

0.6.5
 * fix key ordering in range query results with RandomPartitioner
   and ConsistencyLevel > ONE (CASSANDRA-1145)
 * fix for range query starting with the wrong token range (CASSANDRA-1042)
 * page within a single row during hinted handoff (CASSANDRA-1327)
 * fix compilation on non-sun JDKs (CASSANDRA-1061)
 * remove String.trim() call on row keys in batch mutations (CASSANDRA-1235)
 * Log summary of dropped messages instead of spamming log (CASSANDRA-1284)
 * add dynamic endpoint snitch (CASSANDRA-981)
 * fix streaming for keyspaces with hyphens in their name (CASSANDRA-1377)
 * fix errors in hard-coded bloom filter optKPerBucket by computing it
   algorithmically (CASSANDRA-1220
 * remove message deserialization stage, and uncap read/write stages
   so slow reads/writes don't block gossip processing (CASSANDRA-1358)
 * add jmx port configuration to Debian package (CASSANDRA-1202)
 * use mlockall via JNA, if present, to prevent Linux from swapping
   out parts of the JVM (CASSANDRA-1214)


0.6.4
 * avoid queuing multiple hint deliveries for the same endpoint
   (CASSANDRA-1229)
 * better performance for and stricter checking of UTF8 column names
   (CASSANDRA-1232)
 * extend option to lower compaction priority to hinted handoff
   as well (CASSANDRA-1260)
 * log errors in gossip instead of re-throwing (CASSANDRA-1289)
 * avoid aborting commitlog replay prematurely if a flushed-but-
   not-removed commitlog segment is encountered (CASSANDRA-1297)
 * fix duplicate rows being read during mapreduce (CASSANDRA-1142)
 * failure detection wasn't closing command sockets (CASSANDRA-1221)
 * cassandra-cli.bat works on windows (CASSANDRA-1236)
 * pre-emptively drop requests that cannot be processed within RPCTimeout
   (CASSANDRA-685)
 * add ack to Binary write verb and update CassandraBulkLoader
   to wait for acks for each row (CASSANDRA-1093)
 * added describe_partitioner Thrift method (CASSANDRA-1047)
 * Hadoop jobs no longer require the Cassandra storage-conf.xml
   (CASSANDRA-1280, CASSANDRA-1047)
 * log thread pool stats when GC is excessive (CASSANDRA-1275)
 * remove gossip message size limit (CASSANDRA-1138)
 * parallelize local and remote reads during multiget, and respect snitch 
   when determining whether to do local read for CL.ONE (CASSANDRA-1317)
 * fix read repair to use requested consistency level on digest mismatch,
   rather than assuming QUORUM (CASSANDRA-1316)
 * process digest mismatch re-reads in parallel (CASSANDRA-1323)
 * switch hints CF comparator to BytesType (CASSANDRA-1274)


0.6.3
 * retry to make streaming connections up to 8 times. (CASSANDRA-1019)
 * reject describe_ring() calls on invalid keyspaces (CASSANDRA-1111)
 * fix cache size calculation for size of 100% (CASSANDRA-1129)
 * fix cache capacity only being recalculated once (CASSANDRA-1129)
 * remove hourly scan of all hints on the off chance that the gossiper
   missed a status change; instead, expose deliverHintsToEndpoint to JMX
   so it can be done manually, if necessary (CASSANDRA-1141)
 * don't reject reads at CL.ALL (CASSANDRA-1152)
 * reject deletions to supercolumns in CFs containing only standard
   columns (CASSANDRA-1139)
 * avoid preserving login information after client disconnects
   (CASSANDRA-1057)
 * prefer sun jdk to openjdk in debian init script (CASSANDRA-1174)
 * detect partioner config changes between restarts and fail fast 
   (CASSANDRA-1146)
 * use generation time to resolve node token reassignment disagreements
   (CASSANDRA-1118)
 * restructure the startup ordering of Gossiper and MessageService to avoid
   timing anomalies (CASSANDRA-1160)
 * detect incomplete commit log hearders (CASSANDRA-1119)
 * force anti-entropy service to stream files on the stream stage to avoid
   sending streams out of order (CASSANDRA-1169)
 * remove inactive stream managers after AES streams files (CASSANDRA-1169)
 * allow removing entire row through batch_mutate Deletion (CASSANDRA-1027)
 * add JMX metrics for row-level bloom filter false positives (CASSANDRA-1212)
 * added a redhat init script to contrib (CASSANDRA-1201)
 * use midpoint when bootstrapping a new machine into range with not
   much data yet instead of random token (CASSANDRA-1112)
 * kill server on OOM in executor stage as well as Thrift (CASSANDRA-1226)
 * remove opportunistic repairs, when two machines with overlapping replica
   responsibilities happen to finish major compactions of the same CF near
   the same time.  repairs are now fully manual (CASSANDRA-1190)
 * add ability to lower compaction priority (default is no change from 0.6.2)
   (CASSANDRA-1181)


0.6.2
 * fix contrib/word_count build. (CASSANDRA-992)
 * split CommitLogExecutorService into BatchCommitLogExecutorService and 
   PeriodicCommitLogExecutorService (CASSANDRA-1014)
 * add latency histograms to CFSMBean (CASSANDRA-1024)
 * make resolving timestamp ties deterministic by using value bytes
   as a tiebreaker (CASSANDRA-1039)
 * Add option to turn off Hinted Handoff (CASSANDRA-894)
 * fix windows startup (CASSANDRA-948)
 * make concurrent_reads, concurrent_writes configurable at runtime via JMX
   (CASSANDRA-1060)
 * disable GCInspector on non-Sun JVMs (CASSANDRA-1061)
 * fix tombstone handling in sstable rows with no other data (CASSANDRA-1063)
 * fix size of row in spanned index entries (CASSANDRA-1056)
 * install json2sstable, sstable2json, and sstablekeys to Debian package
 * StreamingService.StreamDestinations wouldn't empty itself after streaming
   finished (CASSANDRA-1076)
 * added Collections.shuffle(splits) before returning the splits in 
   ColumnFamilyInputFormat (CASSANDRA-1096)
 * do not recalculate cache capacity post-compaction if it's been manually 
   modified (CASSANDRA-1079)
 * better defaults for flush sorter + writer executor queue sizes
   (CASSANDRA-1100)
 * windows scripts for SSTableImport/Export (CASSANDRA-1051)
 * windows script for nodetool (CASSANDRA-1113)
 * expose PhiConvictThreshold (CASSANDRA-1053)
 * make repair of RF==1 a no-op (CASSANDRA-1090)
 * improve default JVM GC options (CASSANDRA-1014)
 * fix SlicePredicate serialization inside Hadoop jobs (CASSANDRA-1049)
 * close Thrift sockets in Hadoop ColumnFamilyRecordReader (CASSANDRA-1081)


0.6.1
 * fix NPE in sstable2json when no excluded keys are given (CASSANDRA-934)
 * keep the replica set constant throughout the read repair process
   (CASSANDRA-937)
 * allow querying getAllRanges with empty token list (CASSANDRA-933)
 * fix command line arguments inversion in clustertool (CASSANDRA-942)
 * fix race condition that could trigger a false-positive assertion
   during post-flush discard of old commitlog segments (CASSANDRA-936)
 * fix neighbor calculation for anti-entropy repair (CASSANDRA-924)
 * perform repair even for small entropy differences (CASSANDRA-924)
 * Use hostnames in CFInputFormat to allow Hadoop's naive string-based
   locality comparisons to work (CASSANDRA-955)
 * cache read-only BufferedRandomAccessFile length to avoid
   3 system calls per invocation (CASSANDRA-950)
 * nodes with IPv6 (and no IPv4) addresses could not join cluster
   (CASSANDRA-969)
 * Retrieve the correct number of undeleted columns, if any, from
   a supercolumn in a row that had been deleted previously (CASSANDRA-920)
 * fix index scans that cross the 2GB mmap boundaries for both mmap
   and standard i/o modes (CASSANDRA-866)
 * expose drain via nodetool (CASSANDRA-978)


0.6.0-RC1
 * JMX drain to flush memtables and run through commit log (CASSANDRA-880)
 * Bootstrapping can skip ranges under the right conditions (CASSANDRA-902)
 * fix merging row versions in range_slice for CL > ONE (CASSANDRA-884)
 * default write ConsistencyLeven chaned from ZERO to ONE
 * fix for index entries spanning mmap buffer boundaries (CASSANDRA-857)
 * use lexical comparison if time part of TimeUUIDs are the same 
   (CASSANDRA-907)
 * bound read, mutation, and response stages to fix possible OOM
   during log replay (CASSANDRA-885)
 * Use microseconds-since-epoch (UTC) in cli, instead of milliseconds
 * Treat batch_mutate Deletion with null supercolumn as "apply this predicate 
   to top level supercolumns" (CASSANDRA-834)
 * Streaming destination nodes do not update their JMX status (CASSANDRA-916)
 * Fix internal RPC timeout calculation (CASSANDRA-911)
 * Added Pig loadfunc to contrib/pig (CASSANDRA-910)


0.6.0-beta3
 * fix compaction bucketing bug (CASSANDRA-814)
 * update windows batch file (CASSANDRA-824)
 * deprecate KeysCachedFraction configuration directive in favor
   of KeysCached; move to unified-per-CF key cache (CASSANDRA-801)
 * add invalidateRowCache to ColumnFamilyStoreMBean (CASSANDRA-761)
 * send Handoff hints to natural locations to reduce load on
   remaining nodes in a failure scenario (CASSANDRA-822)
 * Add RowWarningThresholdInMB configuration option to warn before very 
   large rows get big enough to threaten node stability, and -x option to
   be able to remove them with sstable2json if the warning is unheeded
   until it's too late (CASSANDRA-843)
 * Add logging of GC activity (CASSANDRA-813)
 * fix ConcurrentModificationException in commitlog discard (CASSANDRA-853)
 * Fix hardcoded row count in Hadoop RecordReader (CASSANDRA-837)
 * Add a jmx status to the streaming service and change several DEBUG
   messages to INFO (CASSANDRA-845)
 * fix classpath in cassandra-cli.bat for Windows (CASSANDRA-858)
 * allow re-specifying host, port to cassandra-cli if invalid ones
   are first tried (CASSANDRA-867)
 * fix race condition handling rpc timeout in the coordinator
   (CASSANDRA-864)
 * Remove CalloutLocation and StagingFileDirectory from storage-conf files 
   since those settings are no longer used (CASSANDRA-878)
 * Parse a long from RowWarningThresholdInMB instead of an int (CASSANDRA-882)
 * Remove obsolete ControlPort code from DatabaseDescriptor (CASSANDRA-886)
 * move skipBytes side effect out of assert (CASSANDRA-899)
 * add "double getLoad" to StorageServiceMBean (CASSANDRA-898)
 * track row stats per CF at compaction time (CASSANDRA-870)
 * disallow CommitLogDirectory matching a DataFileDirectory (CASSANDRA-888)
 * default key cache size is 200k entries, changed from 10% (CASSANDRA-863)
 * add -Dcassandra-foreground=yes to cassandra.bat
 * exit if cluster name is changed unexpectedly (CASSANDRA-769)


0.6.0-beta1/beta2
 * add batch_mutate thrift command, deprecating batch_insert (CASSANDRA-336)
 * remove get_key_range Thrift API, deprecated in 0.5 (CASSANDRA-710)
 * add optional login() Thrift call for authentication (CASSANDRA-547)
 * support fat clients using gossiper and StorageProxy to perform
   replication in-process [jvm-only] (CASSANDRA-535)
 * support mmapped I/O for reads, on by default on 64bit JVMs 
   (CASSANDRA-408, CASSANDRA-669)
 * improve insert concurrency, particularly during Hinted Handoff
   (CASSANDRA-658)
 * faster network code (CASSANDRA-675)
 * stress.py moved to contrib (CASSANDRA-635)
 * row caching [must be explicitly enabled per-CF in config] (CASSANDRA-678)
 * present a useful measure of compaction progress in JMX (CASSANDRA-599)
 * add bin/sstablekeys (CASSNADRA-679)
 * add ConsistencyLevel.ANY (CASSANDRA-687)
 * make removetoken remove nodes from gossip entirely (CASSANDRA-644)
 * add ability to set cache sizes at runtime (CASSANDRA-708)
 * report latency and cache hit rate statistics with lifetime totals
   instead of average over the last minute (CASSANDRA-702)
 * support get_range_slice for RandomPartitioner (CASSANDRA-745)
 * per-keyspace replication factory and replication strategy (CASSANDRA-620)
 * track latency in microseconds (CASSANDRA-733)
 * add describe_ Thrift methods, deprecating get_string_property and 
   get_string_list_property
 * jmx interface for tracking operation mode and streams in general.
   (CASSANDRA-709)
 * keep memtables in sorted order to improve range query performance
   (CASSANDRA-799)
 * use while loop instead of recursion when trimming sstables compaction list 
   to avoid blowing stack in pathological cases (CASSANDRA-804)
 * basic Hadoop map/reduce support (CASSANDRA-342)


0.5.1
 * ensure all files for an sstable are streamed to the same directory.
   (CASSANDRA-716)
 * more accurate load estimate for bootstrapping (CASSANDRA-762)
 * tolerate dead or unavailable bootstrap target on write (CASSANDRA-731)
 * allow larger numbers of keys (> 140M) in a sstable bloom filter
   (CASSANDRA-790)
 * include jvm argument improvements from CASSANDRA-504 in debian package
 * change streaming chunk size to 32MB to accomodate Windows XP limitations
   (was 64MB) (CASSANDRA-795)
 * fix get_range_slice returning results in the wrong order (CASSANDRA-781)
 

0.5.0 final
 * avoid attempting to delete temporary bootstrap files twice (CASSANDRA-681)
 * fix bogus NaN in nodeprobe cfstats output (CASSANDRA-646)
 * provide a policy for dealing with single thread executors w/ a full queue
   (CASSANDRA-694)
 * optimize inner read in MessagingService, vastly improving multiple-node
   performance (CASSANDRA-675)
 * wait for table flush before streaming data back to a bootstrapping node.
   (CASSANDRA-696)
 * keep track of bootstrapping sources by table so that bootstrapping doesn't 
   give the indication of finishing early (CASSANDRA-673)


0.5.0 RC3
 * commit the correct version of the patch for CASSANDRA-663


0.5.0 RC2 (unreleased)
 * fix bugs in converting get_range_slice results to Thrift 
   (CASSANDRA-647, CASSANDRA-649)
 * expose java.util.concurrent.TimeoutException in StorageProxy methods
   (CASSANDRA-600)
 * TcpConnectionManager was holding on to disconnected connections, 
   giving the false indication they were being used. (CASSANDRA-651)
 * Remove duplicated write. (CASSANDRA-662)
 * Abort bootstrap if IP is already in the token ring (CASSANDRA-663)
 * increase default commitlog sync period, and wait for last sync to 
   finish before submitting another (CASSANDRA-668)


0.5.0 RC1
 * Fix potential NPE in get_range_slice (CASSANDRA-623)
 * add CRC32 to commitlog entries (CASSANDRA-605)
 * fix data streaming on windows (CASSANDRA-630)
 * GC compacted sstables after cleanup and compaction (CASSANDRA-621)
 * Speed up anti-entropy validation (CASSANDRA-629)
 * Fix anti-entropy assertion error (CASSANDRA-639)
 * Fix pending range conflicts when bootstapping or moving
   multiple nodes at once (CASSANDRA-603)
 * Handle obsolete gossip related to node movement in the case where
   one or more nodes is down when the movement occurs (CASSANDRA-572)
 * Include dead nodes in gossip to avoid a variety of problems
   and fix HH to removed nodes (CASSANDRA-634)
 * return an InvalidRequestException for mal-formed SlicePredicates
   (CASSANDRA-643)
 * fix bug determining closest neighbor for use in multiple datacenters
   (CASSANDRA-648)
 * Vast improvements in anticompaction speed (CASSANDRA-607)
 * Speed up log replay and writes by avoiding redundant serializations
   (CASSANDRA-652)


0.5.0 beta 2
 * Bootstrap improvements (several tickets)
 * add nodeprobe repair anti-entropy feature (CASSANDRA-193, CASSANDRA-520)
 * fix possibility of partition when many nodes restart at once
   in clusters with multiple seeds (CASSANDRA-150)
 * fix NPE in get_range_slice when no data is found (CASSANDRA-578)
 * fix potential NPE in hinted handoff (CASSANDRA-585)
 * fix cleanup of local "system" keyspace (CASSANDRA-576)
 * improve computation of cluster load balance (CASSANDRA-554)
 * added super column read/write, column count, and column/row delete to
   cassandra-cli (CASSANDRA-567, CASSANDRA-594)
 * fix returning live subcolumns of deleted supercolumns (CASSANDRA-583)
 * respect JAVA_HOME in bin/ scripts (several tickets)
 * add StorageService.initClient for fat clients on the JVM (CASSANDRA-535)
   (see contrib/client_only for an example of use)
 * make consistency_level functional in get_range_slice (CASSANDRA-568)
 * optimize key deserialization for RandomPartitioner (CASSANDRA-581)
 * avoid GCing tombstones except on major compaction (CASSANDRA-604)
 * increase failure conviction threshold, resulting in less nodes
   incorrectly (and temporarily) marked as down (CASSANDRA-610)
 * respect memtable thresholds during log replay (CASSANDRA-609)
 * support ConsistencyLevel.ALL on read (CASSANDRA-584)
 * add nodeprobe removetoken command (CASSANDRA-564)


0.5.0 beta
 * Allow multiple simultaneous flushes, improving flush throughput 
   on multicore systems (CASSANDRA-401)
 * Split up locks to improve write and read throughput on multicore systems
   (CASSANDRA-444, CASSANDRA-414)
 * More efficient use of memory during compaction (CASSANDRA-436)
 * autobootstrap option: when enabled, all non-seed nodes will attempt
   to bootstrap when started, until bootstrap successfully
   completes. -b option is removed.  (CASSANDRA-438)
 * Unless a token is manually specified in the configuration xml,
   a bootstraping node will use a token that gives it half the
   keys from the most-heavily-loaded node in the cluster,
   instead of generating a random token. 
   (CASSANDRA-385, CASSANDRA-517)
 * Miscellaneous bootstrap fixes (several tickets)
 * Ability to change a node's token even after it has data on it
   (CASSANDRA-541)
 * Ability to decommission a live node from the ring (CASSANDRA-435)
 * Semi-automatic loadbalancing via nodeprobe (CASSANDRA-192)
 * Add ability to set compaction thresholds at runtime via
   JMX / nodeprobe.  (CASSANDRA-465)
 * Add "comment" field to ColumnFamily definition. (CASSANDRA-481)
 * Additional JMX metrics (CASSANDRA-482)
 * JSON based export and import tools (several tickets)
 * Hinted Handoff fixes (several tickets)
 * Add key cache to improve read performance (CASSANDRA-423)
 * Simplified construction of custom ReplicationStrategy classes
   (CASSANDRA-497)
 * Graphical application (Swing) for ring integrity verification and 
   visualization was added to contrib (CASSANDRA-252)
 * Add DCQUORUM, DCQUORUMSYNC consistency levels and corresponding
   ReplicationStrategy / EndpointSnitch classes.  Experimental.
   (CASSANDRA-492)
 * Web client interface added to contrib (CASSANDRA-457)
 * More-efficient flush for Random, CollatedOPP partitioners 
   for normal writes (CASSANDRA-446) and bulk load (CASSANDRA-420)
 * Add MemtableFlushAfterMinutes, a global replacement for the old 
   per-CF FlushPeriodInMinutes setting (CASSANDRA-463)
 * optimizations to slice reading (CASSANDRA-350) and supercolumn
   queries (CASSANDRA-510)
 * force binding to given listenaddress for nodes with multiple
   interfaces (CASSANDRA-546)
 * stress.py benchmarking tool improvements (several tickets)
 * optimized replica placement code (CASSANDRA-525)
 * faster log replay on restart (CASSANDRA-539, CASSANDRA-540)
 * optimized local-node writes (CASSANDRA-558)
 * added get_range_slice, deprecating get_key_range (CASSANDRA-344)
 * expose TimedOutException to thrift (CASSANDRA-563)
 

0.4.2
 * Add validation disallowing null keys (CASSANDRA-486)
 * Fix race conditions in TCPConnectionManager (CASSANDRA-487)
 * Fix using non-utf8-aware comparison as a sanity check.
   (CASSANDRA-493)
 * Improve default garbage collector options (CASSANDRA-504)
 * Add "nodeprobe flush" (CASSANDRA-505)
 * remove NotFoundException from get_slice throws list (CASSANDRA-518)
 * fix get (not get_slice) of entire supercolumn (CASSANDRA-508)
 * fix null token during bootstrap (CASSANDRA-501)


0.4.1
 * Fix FlushPeriod columnfamily configuration regression
   (CASSANDRA-455)
 * Fix long column name support (CASSANDRA-460)
 * Fix for serializing a row that only contains tombstones
   (CASSANDRA-458)
 * Fix for discarding unneeded commitlog segments (CASSANDRA-459)
 * Add SnapshotBeforeCompaction configuration option (CASSANDRA-426)
 * Fix compaction abort under insufficient disk space (CASSANDRA-473)
 * Fix reading subcolumn slice from tombstoned CF (CASSANDRA-484)
 * Fix race condition in RVH causing occasional NPE (CASSANDRA-478)


0.4.0
 * fix get_key_range problems when a node is down (CASSANDRA-440)
   and add UnavailableException to more Thrift methods
 * Add example EndPointSnitch contrib code (several tickets)


0.4.0 RC2
 * fix SSTable generation clash during compaction (CASSANDRA-418)
 * reject method calls with null parameters (CASSANDRA-308)
 * properly order ranges in nodeprobe output (CASSANDRA-421)
 * fix logging of certain errors on executor threads (CASSANDRA-425)


0.4.0 RC1
 * Bootstrap feature is live; use -b on startup (several tickets)
 * Added multiget api (CASSANDRA-70)
 * fix Deadlock with SelectorManager.doProcess and TcpConnection.write
   (CASSANDRA-392)
 * remove key cache b/c of concurrency bugs in third-party
   CLHM library (CASSANDRA-405)
 * update non-major compaction logic to use two threshold values
   (CASSANDRA-407)
 * add periodic / batch commitlog sync modes (several tickets)
 * inline BatchMutation into batch_insert params (CASSANDRA-403)
 * allow setting the logging level at runtime via mbean (CASSANDRA-402)
 * change default comparator to BytesType (CASSANDRA-400)
 * add forwards-compatible ConsistencyLevel parameter to get_key_range
   (CASSANDRA-322)
 * r/m special case of blocking for local destination when writing with 
   ConsistencyLevel.ZERO (CASSANDRA-399)
 * Fixes to make BinaryMemtable [bulk load interface] useful (CASSANDRA-337);
   see contrib/bmt_example for an example of using it.
 * More JMX properties added (several tickets)
 * Thrift changes (several tickets)
    - Merged _super get methods with the normal ones; return values
      are now of ColumnOrSuperColumn.
    - Similarly, merged batch_insert_super into batch_insert.



0.4.0 beta
 * On-disk data format has changed to allow billions of keys/rows per
   node instead of only millions
 * Multi-keyspace support
 * Scan all sstables for all queries to avoid situations where
   different types of operation on the same ColumnFamily could
   disagree on what data was present
 * Snapshot support via JMX
 * Thrift API has changed a _lot_:
    - removed time-sorted CFs; instead, user-defined comparators
      may be defined on the column names, which are now byte arrays.
      Default comparators are provided for UTF8, Bytes, Ascii, Long (i64),
      and UUID types.
    - removed colon-delimited strings in thrift api in favor of explicit
      structs such as ColumnPath, ColumnParent, etc.  Also normalized
      thrift struct and argument naming.
    - Added columnFamily argument to get_key_range.
    - Change signature of get_slice to accept starting and ending
      columns as well as an offset.  (This allows use of indexes.)
      Added "ascending" flag to allow reasonably-efficient reverse
      scans as well.  Removed get_slice_by_range as redundant.
    - get_key_range operates on one CF at a time
    - changed `block` boolean on insert methods to ConsistencyLevel enum,
      with options of NONE, ONE, QUORUM, and ALL.
    - added similar consistency_level parameter to read methods
    - column-name-set slice with no names given now returns zero columns
      instead of all of them.  ("all" can run your server out of memory.
      use a range-based slice with a high max column count instead.)
 * Removed the web interface. Node information can now be obtained by 
   using the newly introduced nodeprobe utility.
 * More JMX stats
 * Remove magic values from internals (e.g. special key to indicate
   when to flush memtables)
 * Rename configuration "table" to "keyspace"
 * Moved to crash-only design; no more shutdown (just kill the process)
 * Lots of bug fixes

Full list of issues resolved in 0.4 is at https://issues.apache.org/jira/secure/IssueNavigator.jspa?reset=true&&pid=12310865&fixfor=12313862&resolution=1&sorter/field=issuekey&sorter/order=DESC


0.3.0 RC3
 * Fix potential deadlock under load in TCPConnection.
   (CASSANDRA-220)


0.3.0 RC2
 * Fix possible data loss when server is stopped after replaying
   log but before new inserts force memtable flush.
   (CASSANDRA-204)
 * Added BUGS file


0.3.0 RC1
 * Range queries on keys, including user-defined key collation
 * Remove support
 * Workarounds for a weird bug in JDK select/register that seems
   particularly common on VM environments. Cassandra should deploy
   fine on EC2 now
 * Much improved infrastructure: the beginnings of a decent test suite
   ("ant test" for unit tests; "nosetests" for system tests), code
   coverage reporting, etc.
 * Expanded node status reporting via JMX
 * Improved error reporting/logging on both server and client
 * Reduced memory footprint in default configuration
 * Combined blocking and non-blocking versions of insert APIs
 * Added FlushPeriodInMinutes configuration parameter to force
   flushing of infrequently-updated ColumnFamilies<|MERGE_RESOLUTION|>--- conflicted
+++ resolved
@@ -28,11 +28,7 @@
  * (cqlsh) Allow the SSL protocol version to be specified through the
    config file or environment variables (CASSANDRA-9544)
 Merged from 2.0:
-<<<<<<< HEAD
-=======
  * Don't cast expected bf size to an int (CASSANDRA-9959)
- * Log when messages are dropped due to cross_node_timeout (CASSANDRA-9793)
->>>>>>> 5c58af97
  * checkForEndpointCollision fails for legitimate collisions (CASSANDRA-9765)
  * Complete CASSANDRA-8448 fix (CASSANDRA-9519)
  * Don't include auth credentials in debug log (CASSANDRA-9682)
